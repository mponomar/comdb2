/*
   Copyright 2015, 2017, Bloomberg Finance L.P.

   Licensed under the Apache License, Version 2.0 (the "License");
   you may not use this file except in compliance with the License.
   You may obtain a copy of the License at

       http://www.apache.org/licenses/LICENSE-2.0

   Unless required by applicable law or agreed to in writing, software
   distributed under the License is distributed on an "AS IS" BASIS,
   WITHOUT WARRANTIES OR CONDITIONS OF ANY KIND, either express or implied.
   See the License for the specific language governing permissions and
   limitations under the License.
 */

#include <inttypes.h>
#include <alloca.h>
#include <stdarg.h>
#include <sbuf2.h>
#include <limits.h>
#include <unistd.h>
#include <errno.h>
#include <ctype.h>
#include <sys/time.h>
#include <sys/poll.h>
#include <sys/socket.h>
#include <stdio.h>
#include <string.h>
#include <strings.h>
#include <pthread.h>
#include <arpa/inet.h>
#include <netinet/tcp.h>
#include <limits.h>
#include <sys/types.h>
#include <sys/stat.h>
#include <inttypes.h>

#include "cdb2api.h"

#include "sqlquery.pb-c.h"
#include "sqlresponse.pb-c.h"
#include <fcntl.h>

/*
*******************************************************************************
** WARNING: If you add any internal configuration state to this file, please
**          update the reset_the_configuration() function as well to include
**          it.
*******************************************************************************
*/

#define SOCKPOOL_SOCKET_NAME "/tmp/sockpool.socket"
static char *SOCKPOOL_OTHER_NAME = NULL;
#define COMDB2DB "comdb2db"
#define COMDB2DB_NUM 32432
#define MAX_BUFSIZE_ONSTACK 8192
#define MAX_BIND_ARRAY 32768
#define CDB2HOSTNAME_LEN 128

#define CDB2DBCONFIG_NOBBENV_DEFAULT "/opt/bb/etc/cdb2/config/comdb2db.cfg"
static char CDB2DBCONFIG_NOBBENV[512] = CDB2DBCONFIG_NOBBENV_DEFAULT;

/* The real path is COMDB2_ROOT + CDB2DBCONFIG_NOBBENV_PATH  */
#define CDB2DBCONFIG_NOBBENV_PATH_DEFAULT "/etc/cdb2/config.d/"
static char CDB2DBCONFIG_NOBBENV_PATH[] = CDB2DBCONFIG_NOBBENV_PATH_DEFAULT; /* READ-ONLY */

#define CDB2DBCONFIG_TEMP_BB_BIN_DEFAULT "/bb/bin/comdb2db.cfg"
static char CDB2DBCONFIG_TEMP_BB_BIN[512] = "/bb/bin/comdb2db.cfg";

static char *CDB2DBCONFIG_BUF = NULL;

static char cdb2_default_cluster[64] = "";
static char cdb2_comdb2dbname[32] = "";

#define QUOTE_(x) #x
#define QUOTE(x) QUOTE_(x)

#ifndef CDB2_DNS_SUFFIX
#define CDB2_DNS_SUFFIX
#endif
static char cdb2_dnssuffix[255] = QUOTE(CDB2_DNS_SUFFIX);
static char cdb2_machine_room[16] = "";

#define CDB2_PORTMUXPORT_DEFAULT 5105
static int CDB2_PORTMUXPORT = CDB2_PORTMUXPORT_DEFAULT;

#define MAX_RETRIES_DEFAULT 21
static int MAX_RETRIES = MAX_RETRIES_DEFAULT; /* We are looping each node twice. */

#define MIN_RETRIES_DEFAULT 3
static int MIN_RETRIES = MIN_RETRIES_DEFAULT;

#define CDB2_CONNECT_TIMEOUT_DEFAULT 100
static int CDB2_CONNECT_TIMEOUT = CDB2_CONNECT_TIMEOUT_DEFAULT;

#define CDB2_AUTO_CONSUME_TIMEOUT_MS_DEFAULT 0
static int CDB2_AUTO_CONSUME_TIMEOUT_MS = CDB2_AUTO_CONSUME_TIMEOUT_MS_DEFAULT;

#define COMDB2DB_TIMEOUT_DEFAULT 2000
static int COMDB2DB_TIMEOUT = COMDB2DB_TIMEOUT_DEFAULT;

#define CDB2_API_CALL_TIMEOUT_DEFAULT 120000 /* defaults to 2 minute */
static int CDB2_API_CALL_TIMEOUT = CDB2_API_CALL_TIMEOUT_DEFAULT;

#define CDB2_SOCKET_TIMEOUT_DEFAULT 5000
static int CDB2_SOCKET_TIMEOUT = CDB2_SOCKET_TIMEOUT_DEFAULT;

#define CDB2_POLL_TIMEOUT_DEFAULT 250
static int CDB2_POLL_TIMEOUT = CDB2_POLL_TIMEOUT_DEFAULT;

#define CDB2_PROTOBUF_SIZE_DEFAULT 4096
static int CDB2_PROTOBUF_SIZE = CDB2_PROTOBUF_SIZE_DEFAULT;

#define CDB2_TCPBUFSZ_DEFAULT 0
static int cdb2_tcpbufsz = CDB2_TCPBUFSZ_DEFAULT;

#define CDB2CFG_OVERRIDE_DEFAULT 0
static int cdb2cfg_override = CDB2CFG_OVERRIDE_DEFAULT;

#define CDB2_REQUEST_FP_DEFAULT 0
static int CDB2_REQUEST_FP = CDB2_REQUEST_FP_DEFAULT;

#define CDB2_GET_HOSTNAME_FROM_SOCKPOOL_FD_DEFAULT 1
static int CDB2_GET_HOSTNAME_FROM_SOCKPOOL_FD = CDB2_GET_HOSTNAME_FROM_SOCKPOOL_FD_DEFAULT;

#include <openssl/conf.h>
#include <openssl/crypto.h>
static ssl_mode cdb2_c_ssl_mode = SSL_ALLOW;

static char cdb2_sslcertpath[PATH_MAX];
static char cdb2_sslcert[PATH_MAX];
static char cdb2_sslkey[PATH_MAX];
static char cdb2_sslca[PATH_MAX];
#if HAVE_CRL
static char cdb2_sslcrl[PATH_MAX];
#endif

#ifdef NID_host /* available as of RFC 4524 */
#define CDB2_NID_DBNAME_DEFAULT NID_host
#else
#define CDB2_NID_DBNAME_DEFAULT NID_commonName
#endif
int cdb2_nid_dbname = CDB2_NID_DBNAME_DEFAULT;

#define CDB2_CACHE_SSL_SESS_DEFAULT 0
static int cdb2_cache_ssl_sess = CDB2_CACHE_SSL_SESS_DEFAULT;

#define CDB2_MIN_TLS_VER_DEFAULT 0
static double cdb2_min_tls_ver = CDB2_MIN_TLS_VER_DEFAULT;

static pthread_mutex_t cdb2_ssl_sess_lock = PTHREAD_MUTEX_INITIALIZER;

typedef struct cdb2_ssl_sess cdb2_ssl_sess;
static cdb2_ssl_sess *cdb2_get_ssl_sessions(cdb2_hndl_tp *hndl);
static int cdb2_set_ssl_sessions(cdb2_hndl_tp *hndl,
                                 cdb2_ssl_sess *sessions);
static int cdb2_add_ssl_session(cdb2_hndl_tp *hndl);

static pthread_mutex_t cdb2_cfg_lock = PTHREAD_MUTEX_INITIALIZER;

#define CDB2_ALLOW_PMUX_ROUTE_DEFAULT 0
static int cdb2_allow_pmux_route = CDB2_ALLOW_PMUX_ROUTE_DEFAULT;

static int _PID; /* ONE-TIME */
static int _MACHINE_ID; /* ONE-TIME */
static char *_ARGV0; /* ONE-TIME */

#define DB_TZNAME_DEFAULT "America/New_York"

#define MAX_NODES 128
#define MAX_CONTEXTS 10 /* Maximum stack size for storing context messages */
#define MAX_CONTEXT_LEN 100 /* Maximum allowed length of a context message */

#define MAX_STACK 512 /* Size of call-stack which opened the handle */

pthread_mutex_t cdb2_sockpool_mutex = PTHREAD_MUTEX_INITIALIZER;
#define MAX_SOCKPOOL_FDS 8

#include <netdb.h>

static pthread_once_t init_once = PTHREAD_ONCE_INIT;
static int log_calls = 0; /* ONE-TIME */

static void reset_sockpool(void);

struct cdb2_event {
    cdb2_event_type types;
    cdb2_event_ctrl ctrls;
    cdb2_event_callback cb;
    int global;
    void *user_arg;
    cdb2_event *next;
    int argc;
    cdb2_event_arg argv[1];
};

static pthread_mutex_t cdb2_event_mutex = PTHREAD_MUTEX_INITIALIZER;
static cdb2_event cdb2_gbl_events;
static int cdb2_gbl_event_version;
static cdb2_event *cdb2_next_callback(cdb2_hndl_tp *, cdb2_event_type,
                                      cdb2_event *);
static void *cdb2_invoke_callback(cdb2_hndl_tp *, cdb2_event *, int, ...);
static int refresh_gbl_events_on_hndl(cdb2_hndl_tp *);

#define PROCESS_EVENT_CTRL_BEFORE(h, e, rc, callbackrc, ovwrrc)                \
    do {                                                                       \
        if (e->ctrls & CDB2_OVERWRITE_RETURN_VALUE) {                          \
            ovwrrc = 1;                                                        \
            rc = (int)(intptr_t)callbackrc;                                    \
        }                                                                      \
        if (e->ctrls & CDB2_AS_HANDLE_SPECIFIC_ARG)                            \
            h->user_arg = callbackrc;                                          \
    } while (0)

#define PROCESS_EVENT_CTRL_AFTER(h, e, rc, callbackrc)                         \
    do {                                                                       \
        if (e->ctrls & CDB2_OVERWRITE_RETURN_VALUE) {                          \
            rc = (int)(intptr_t)callbackrc;                                    \
        }                                                                      \
        if (e->ctrls & CDB2_AS_HANDLE_SPECIFIC_ARG)                            \
            h->user_arg = callbackrc;                                          \
    } while (0)

typedef void (*cdb2_init_t)(void);

/* Undocumented compile-time library installation/uninstallation routine. */
#ifndef CDB2_INSTALL_LIBS
#define CDB2_INSTALL_LIBS NULL
#else
extern void CDB2_INSTALL_LIBS(void);
#endif
void (*cdb2_install)(void) = CDB2_INSTALL_LIBS;

#ifndef CDB2_UNINSTALL_LIBS
#define CDB2_UNINSTALL_LIBS NULL
#else
extern void CDB2_UNINSTALL_LIBS(void);
#endif
void (*cdb2_uninstall)(void) = CDB2_UNINSTALL_LIBS;

#ifndef WITH_DL_LIBS
#define WITH_DL_LIBS 0
#endif

#if WITH_DL_LIBS
#include <dlfcn.h>
#endif

#define debugprint(fmt, args...)                                               \
    do {                                                                       \
        if (hndl && hndl->debug_trace)                                         \
            fprintf(stderr, "td 0x%p %s:%d " fmt, (void *)pthread_self(),      \
                    __func__, __LINE__, ##args);                               \
    } while (0);

/*
** NOTE: This function is designed to reset the internal state of this module,
**       related to the configuration, back to initial defaults.  It should
**       allow for the subsequent reconfiguration using different parameters.
**       Currently, it is surfaced via passing a NULL value to the public APIs
**       cdb2_set_comdb2db_config() and cdb2_set_comdb2db_info().
*/
static void reset_the_configuration(void)
{
    if (log_calls)
        fprintf(stderr, "%p> %s()\n", (void *)pthread_self(), __func__);

    memset(CDB2DBCONFIG_NOBBENV, 0, sizeof(CDB2DBCONFIG_NOBBENV));
    strncpy(CDB2DBCONFIG_NOBBENV, CDB2DBCONFIG_NOBBENV_DEFAULT, 511);

    memset(CDB2DBCONFIG_TEMP_BB_BIN, 0, sizeof(CDB2DBCONFIG_TEMP_BB_BIN));
    strncpy(CDB2DBCONFIG_TEMP_BB_BIN, CDB2DBCONFIG_TEMP_BB_BIN_DEFAULT, 511);

    if (CDB2DBCONFIG_BUF != NULL) {
        free(CDB2DBCONFIG_BUF);
        CDB2DBCONFIG_BUF = NULL;
    }

    memset(cdb2_default_cluster, 0, sizeof(cdb2_default_cluster));
    memset(cdb2_comdb2dbname, 0, sizeof(cdb2_comdb2dbname));
    memset(cdb2_dnssuffix, 0, sizeof(cdb2_dnssuffix));
    memset(cdb2_machine_room, 0, sizeof(cdb2_machine_room));

    CDB2_PORTMUXPORT = CDB2_PORTMUXPORT_DEFAULT;
    MAX_RETRIES = MAX_RETRIES_DEFAULT;
    MIN_RETRIES = MIN_RETRIES_DEFAULT;
    CDB2_CONNECT_TIMEOUT = CDB2_CONNECT_TIMEOUT_DEFAULT;
    CDB2_API_CALL_TIMEOUT = CDB2_API_CALL_TIMEOUT_DEFAULT;
    CDB2_SOCKET_TIMEOUT = CDB2_SOCKET_TIMEOUT_DEFAULT;
    CDB2_POLL_TIMEOUT = CDB2_POLL_TIMEOUT_DEFAULT;
    CDB2_AUTO_CONSUME_TIMEOUT_MS = CDB2_AUTO_CONSUME_TIMEOUT_MS_DEFAULT;
    COMDB2DB_TIMEOUT = COMDB2DB_TIMEOUT_DEFAULT;
    CDB2_API_CALL_TIMEOUT = CDB2_API_CALL_TIMEOUT_DEFAULT;
    CDB2_SOCKET_TIMEOUT = CDB2_SOCKET_TIMEOUT_DEFAULT;
    CDB2_PROTOBUF_SIZE = CDB2_PROTOBUF_SIZE_DEFAULT;
    cdb2_tcpbufsz = CDB2_TCPBUFSZ_DEFAULT;

    cdb2_allow_pmux_route = CDB2_ALLOW_PMUX_ROUTE_DEFAULT;
    cdb2cfg_override = CDB2CFG_OVERRIDE_DEFAULT;
    CDB2_REQUEST_FP = CDB2_REQUEST_FP_DEFAULT;
    CDB2_GET_HOSTNAME_FROM_SOCKPOOL_FD = CDB2_GET_HOSTNAME_FROM_SOCKPOOL_FD_DEFAULT;

    cdb2_c_ssl_mode = SSL_ALLOW;

    memset(cdb2_sslcertpath, 0, sizeof(cdb2_sslcertpath));
    memset(cdb2_sslcert, 0, sizeof(cdb2_sslcert));
    memset(cdb2_sslkey, 0, sizeof(cdb2_sslkey));
    memset(cdb2_sslca, 0, sizeof(cdb2_sslca));
    memset(cdb2_sslcrl, 0, sizeof(cdb2_sslcrl));

    cdb2_nid_dbname = CDB2_NID_DBNAME_DEFAULT;
    cdb2_cache_ssl_sess = CDB2_CACHE_SSL_SESS_DEFAULT;
    cdb2_min_tls_ver = CDB2_MIN_TLS_VER_DEFAULT;

    reset_sockpool();
}

static SBUF2 *sbuf2openread(const char *filename)
{
    int fd;
    SBUF2 *s;

    if ((fd = open(filename, O_RDONLY, 0)) < 0 ||
        (s = sbuf2open(fd, 0)) == NULL) {
        if (fd >= 0)
            close(fd);
        return NULL;
    }
    return s;
}

#if defined(__APPLE__)
#include <libproc.h>

static char *apple_getargv0(void)
{
    static char argv0[PATH_MAX];
    int ret = proc_pidpath(_PID, argv0, sizeof(argv0));
    if (ret <= 0) {
        fprintf(stderr, "%s proc_pidpath returns %d\n", __func__, ret);
        return NULL;
    }
    return argv0;
}
#endif

#if defined(_SUN_SOURCE) || defined(_LINUX_SOURCE)

static char *proc_cmdline_getargv0(void)
{
    char procname[64];
    static char argv0[PATH_MAX];

    snprintf(procname, sizeof(procname), "/proc/self/cmdline");
    SBUF2 *s = sbuf2openread(procname);
    if (s == NULL) {
        fprintf(stderr, "%s cannot open %s, %s\n", __func__, procname,
                strerror(errno));
        return NULL;
    }

    if ((sbuf2gets(argv0, PATH_MAX, s)) < 0) {
        fprintf(stderr, "%s error reading from %s, %s\n", __func__, procname,
                strerror(errno));
        sbuf2close(s);
        return NULL;
    }

    sbuf2close(s);
    return argv0;
}
#endif

#if defined(_IBM_SOURCE)

#include <sys/procfs.h>
#include <procinfo.h>

static char *ibm_getargv0(void)
{
    struct procsinfo p;
    static char argv0[PATH_MAX];
    pid_t idx = _PID;
    int rc;

    if (1 == (rc = getprocs(&p, sizeof(p), NULL, 0, &idx, 1)) &&
        _PID == p.pi_pid) {
        strncpy(argv0, p.pi_comm, PATH_MAX);
        argv0[PATH_MAX - 1] = '\0';
    } else {
        fprintf(stderr, "%s getprocs returns %d for pid %d\n", __func__, _PID);
        return NULL;
    }

    return argv0;
}
#endif

#define SQLCACHEHINT "/*+ RUNCOMDB2SQL "
#define SQLCACHEHINTLENGTH 17

static inline const char *cdb2_skipws(const char *str)
{
    while (*str && isspace(*str))
        str++;
    return str;
}

char *cdb2_getargv0(void)
{
#if defined(__APPLE__)
    return apple_getargv0();
#elif defined(_LINUX_SOURCE) || defined(_SUN_SOURCE)
    return proc_cmdline_getargv0();
#elif defined(_IBM_SOURCE)
    return ibm_getargv0();
#else
    fprintf(stderr, "%s unsupported architecture\n", __func__);
    return NULL;
#endif
}

static void do_init_once(void)
{
    char *do_log = getenv("CDB2_LOG_CALLS");
    if (do_log)
        log_calls = 1;
    char *config = getenv("CDB2_CONFIG_FILE");
    if (config) {
        /* can't call back cdb2_set_comdb2db_config from do_init_once */
        strncpy(CDB2DBCONFIG_NOBBENV, config, 511);
    }
    _PID = getpid();
    _MACHINE_ID = gethostid();
    _ARGV0 = cdb2_getargv0();
}

/* if sqlstr is a read stmt will return 1 otherwise return 0
 * returns -1 if sqlstr is null
 */
static int is_sql_read(const char *sqlstr)
{
    const char get[] = "GET";
    const char sp_exec[] = "EXEC";
    const char with[] = "WITH";
    const char sel[] = "SELECT";
    const char explain[] = "EXPLAIN";

    if (sqlstr == NULL)
        return -1;
    sqlstr = cdb2_skipws(sqlstr);
    int slen = strlen(sqlstr);
    if (slen) {
        if (slen < sizeof(get) - 1)
            return 0;
        if (!strncasecmp(sqlstr, get, sizeof(get) - 1))
            return 1;
        if (slen < sizeof(sp_exec) - 1)
            return 0;
        if (!strncasecmp(sqlstr, sp_exec, sizeof(sp_exec) - 1))
            return 1;
        if (!strncasecmp(sqlstr, with, sizeof(with) - 1))
            return 1;
        if (slen < sizeof(sel) - 1)
            return 0;
        if (!strncasecmp(sqlstr, sel, sizeof(sel) - 1))
            return 1;
        if (slen < sizeof(explain) - 1)
            return 0;
        if (!strncasecmp(sqlstr, explain, sizeof(explain) - 1))
            return 1;
    }
    return 0;
}

/* PASSFD CODE */
#if defined(_IBM_SOURCE) || defined(_LINUX_SOURCE)
#define HAVE_MSGHDR_MSG_CONTROL
#endif

enum {
    PASSFD_SUCCESS = 0,
    PASSFD_RECVMSG = -1, /* error with recvmsg() */
    PASSFD_EOF = -2,     /* eof before message completely read */
    PASSFD_2FDS = -3,    /* received more than one file descriptor */
    PASSFD_BADCTRL = -4, /* received bad control message */
    PASSFD_TIMEOUT = -5, /* timed out */
    PASSFD_POLL = -6,    /* error with poll() */
    PASSFD_SENDMSG = -7  /* error with sendmsg() */
};

static int recv_fd_int(int sockfd, void *data, size_t nbytes, int *fd_recvd)
{
    ssize_t rc;
    size_t bytesleft;
    char *cdata;
    struct msghdr msg;
    struct iovec iov[1];
    int recvfd;
#ifdef HAVE_MSGHDR_MSG_CONTROL
    union {
        struct cmsghdr cm;
        unsigned char control[CMSG_SPACE(sizeof(int))];
    } control_un;
    struct cmsghdr *cmsgptr;
#endif

    *fd_recvd = -1;
    cdata = data;
    bytesleft = nbytes;

    while (bytesleft > 0) {
#ifdef HAVE_MSGHDR_MSG_CONTROL
        msg.msg_control = control_un.control;
        msg.msg_controllen = sizeof(control_un.control);
        msg.msg_flags = 0;
#else
        msg.msg_accrights = (caddr_t)&recvfd;
        msg.msg_accrightslen = sizeof(int);
#endif
        msg.msg_name = NULL;
        msg.msg_namelen = 0;
        msg.msg_iov = iov;
        msg.msg_iovlen = 1;
        iov[0].iov_base = cdata;
        iov[0].iov_len = bytesleft;

        rc = recvmsg(sockfd, &msg, 0);

        if (rc == -1) {
            if (errno == EINTR || errno == EAGAIN)
                continue;
            return PASSFD_RECVMSG;
        }

        if (rc == 0) {
            /* Premature eof */
            return PASSFD_EOF;
        }

        cdata += rc;
        bytesleft -= rc;

/* See if we got a descriptor with this message */
#ifdef HAVE_MSGHDR_MSG_CONTROL
        cmsgptr = CMSG_FIRSTHDR(&msg);
        if (cmsgptr) {
            if (cmsgptr->cmsg_len != CMSG_LEN(sizeof(int)) ||
                cmsgptr->cmsg_level != SOL_SOCKET ||
                cmsgptr->cmsg_type != SCM_RIGHTS) {
                return PASSFD_BADCTRL;
            }
            recvfd = *((int *)CMSG_DATA(cmsgptr));
            if (*fd_recvd != -1) {
                if (close(recvfd) == -1) {
                    fprintf(stderr, "%s: error closing second fd %d: %d %s\n",
                            __func__, recvfd, errno, strerror(errno));
                }
                return PASSFD_2FDS;
            }
            *fd_recvd = recvfd;

            if (CMSG_NXTHDR(&msg, cmsgptr)) {
                return PASSFD_BADCTRL;
            }
        }
#else
        if (msg.msg_accrightslen == sizeof(int)) {
            if (*fd_recvd != -1) {
                if (close(recvfd) == -1) {
                    fprintf(stderr, "%s: error closing second fd %d: %d %s\n",
                            __func__, recvfd, errno, strerror(errno));
                }
                return PASSFD_2FDS;
            }
            *fd_recvd = recvfd;
        }
#endif
    }

    return PASSFD_SUCCESS;
}

/* This wrapper ensures that on error we close any file descriptor that we
 * may have received before the error occured.  Alse we make sure that we
 * preserve the value of errno which may be needed if the error was
 * PASSFD_RECVMSG. */
static int recv_fd(int sockfd, void *data, size_t nbytes, int *fd_recvd)
{
    int rc;
    rc = recv_fd_int(sockfd, data, nbytes, fd_recvd);
    if (rc != 0 && *fd_recvd != -1) {
        int errno_save = errno;
        if (close(*fd_recvd) == -1) {
            fprintf(stderr, "%s: close(%d) error: %d %s\n", __func__, *fd_recvd,
                    errno, strerror(errno));
        }
        *fd_recvd = -1;
        errno = errno_save;
    }
    return rc;
}

static int send_fd_to(int sockfd, const void *data, size_t nbytes,
                      int fd_to_send, int timeoutms)
{
    ssize_t rc;
    size_t bytesleft;
    struct msghdr msg;
    struct iovec iov[1];
    const char *cdata;
#ifdef HAVE_MSGHDR_MSG_CONTROL
    union {
        struct cmsghdr cm;
        unsigned char control[CMSG_SPACE(sizeof(int))];
    } control_un;
    struct cmsghdr *cmsgptr;
#endif

    bytesleft = nbytes;
    cdata = data;

    while (bytesleft > 0) {
        if (timeoutms > 0) {
            struct pollfd pol;
            int pollrc;
            pol.fd = sockfd;
            pol.events = POLLOUT;
            pollrc = poll(&pol, 1, timeoutms);
            if (pollrc == 0) {
                return PASSFD_TIMEOUT;
            } else if (pollrc == -1) {
                /* error will be in errno */
                return PASSFD_POLL;
            }
        }

        if (fd_to_send != -1) {
#ifdef HAVE_MSGHDR_MSG_CONTROL
            msg.msg_control = control_un.control;
            msg.msg_controllen = sizeof(control_un.control);
            msg.msg_flags = 0;
            cmsgptr = CMSG_FIRSTHDR(&msg);
            cmsgptr->cmsg_len = CMSG_LEN(sizeof(int));
            cmsgptr->cmsg_level = SOL_SOCKET;
            cmsgptr->cmsg_type = SCM_RIGHTS;
            *((int *)CMSG_DATA(cmsgptr)) = fd_to_send;
#else
            msg.msg_accrights = (caddr_t)&fd_to_send;
            msg.msg_accrightslen = sizeof(int);
#endif
        } else {
#ifdef HAVE_MSGHDR_MSG_CONTROL
            msg.msg_control = NULL;
            msg.msg_controllen = 0;
            msg.msg_flags = 0;
#else
            msg.msg_accrights = NULL;
            msg.msg_accrightslen = 0;
#endif
        }
        msg.msg_name = NULL;
        msg.msg_namelen = 0;
        msg.msg_iov = iov;
        msg.msg_iovlen = 1;
        iov[0].iov_base = (caddr_t)cdata;
        iov[0].iov_len = bytesleft;

        rc = sendmsg(sockfd, &msg, 0);
        if (rc == -1) {
            if (errno == EINTR || errno == EAGAIN)
                continue;
            return PASSFD_SENDMSG;
        }

        if (rc == 0) {
            return PASSFD_EOF;
        }

        /* We didn't get an error, so the fd must have been sent. */
        fd_to_send = -1;

        cdata += rc;
        bytesleft -= rc;
    }

    return PASSFD_SUCCESS;
}

static int send_fd(int sockfd, const void *data, size_t nbytes, int fd_to_send)
{
    return send_fd_to(sockfd, data, nbytes, fd_to_send, 0);
}

static int cdb2_tcpresolve(const char *host, struct in_addr *in, int *port)
{
    /*RESOLVE AN ADDRESS*/
    in_addr_t inaddr;

    int len;
    struct hostent *hp = NULL;
    char tok[128], *cc;
    cc = strchr(host, (int)':');
    if (cc == 0) {
        len = strlen(host);
        if (len >= sizeof(tok))
            return -2;
        memcpy(tok, host, len);
        tok[len] = 0;
    } else {
        *port = atoi(cc + 1);
        len = (int)(cc - host);
        if (len >= sizeof(tok))
            return -2;
        memcpy(tok, host, len);
        tok[len] = 0;
    }
    if ((inaddr = inet_addr(tok)) != (in_addr_t)-1) {
        /* it's dotted-decimal */
        memcpy(&in->s_addr, &inaddr, sizeof(inaddr));
    } else {
#ifdef __APPLE__
        hp = gethostbyname(tok);
#elif _LINUX_SOURCE
        int herr;
        char tmp[8192];
        int tmplen = 8192;
        struct hostent hostbuf;
        gethostbyname_r(tok, &hostbuf, tmp, tmplen, &hp, &herr);
#elif _SUN_SOURCE
        int herr;
        char tmp[8192];
        int tmplen = 8192;
        struct hostent hostbuf;
        hp = gethostbyname_r(tok, &hostbuf, tmp, tmplen, &herr);
#else
        hp = gethostbyname(tok);
#endif
        if (hp == NULL) {
            fprintf(stderr, "%s:gethostbyname(%s): errno=%d err=%s\n", __func__,
                    tok, errno, strerror(errno));
            return -1;
        }
        memcpy(&in->s_addr, hp->h_addr, hp->h_length);
    }
    return 0;
}

static int lclconn(int s, const struct sockaddr *name, int namelen,
                   int timeoutms)
{
    /* connect with timeout */
    struct pollfd pfd;
    int flags, rc;
    int err;
    socklen_t len;
    if (timeoutms <= 0)
        return connect(s, name, namelen); /*no timeout specified*/
    flags = fcntl(s, F_GETFL, 0);
    if (flags < 0)
        return -1;
    if (fcntl(s, F_SETFL, flags | O_NONBLOCK) < 0) {
        return -1;
    }

    rc = connect(s, name, namelen);
    if (rc == -1 && errno == EINPROGRESS) {
        /*wait for connect event */
        pfd.fd = s;
        pfd.events = POLLOUT;
        rc = poll(&pfd, 1, timeoutms);
        if (rc == 0) {
            /*timeout*/
            /*fprintf(stderr,"connect timed out\n");*/
            return -2;
        }
        if (rc != 1) { /*poll failed?*/
            return -1;
        }
        if ((pfd.revents & POLLOUT) == 0) { /*wrong event*/
            /*fprintf(stderr,"poll event %d\n",pfd.revents);*/
            return -1;
        }
    } else if (rc == -1) {
        /*connect failed?*/
        return -1;
    }
    if (fcntl(s, F_SETFL, flags) < 0) {
        return -1;
    }
    len = sizeof(err);
    if (getsockopt(s, SOL_SOCKET, SO_ERROR, &err, &len)) {
        return -1;
    }
    errno = err;
    if (errno != 0)
        return -1;
    return 0;
}

static int cdb2_do_tcpconnect(struct in_addr in, int port, int myport,
                              int timeoutms)
{
    int sockfd, rc;
    int sendbuff;
    struct sockaddr_in tcp_srv_addr; /* server's Internet socket addr */
    struct sockaddr_in my_addr;      /* my Internet address */
    bzero((char *)&tcp_srv_addr, sizeof tcp_srv_addr);
    tcp_srv_addr.sin_family = AF_INET;
    if (port <= 0) {
        return -1;
    }
    tcp_srv_addr.sin_port = htons(port);
    memcpy(&tcp_srv_addr.sin_addr, &in.s_addr, sizeof(in.s_addr));
    if ((sockfd = socket(AF_INET, SOCK_STREAM, 0)) < 0) {
        fprintf(stderr, "tcpconnect_to: can't create TCP socket\n");
        return -1;
    }
#if 0
 	/* Allow connect port to be re-used */
 	sendbuff = 1;		/* enable option */
 	if (setsockopt( sockfd, SOL_SOCKET, SO_REUSEADDR, (char *)&sendbuff,
 	sizeof sendbuff ) < 0)
 	{
 		fprintf(stderr,"tcpconnect_to: setsockopt failure\n" );
 		close( sockfd );
 		return -1;
 	}
#endif
    sendbuff = 1; /* enable option */
    if (setsockopt(sockfd, IPPROTO_TCP, TCP_NODELAY, (char *)&sendbuff,
                   sizeof sendbuff) < 0) {
        fprintf(stderr, "tcpconnect_to: setsockopt failure\n");
        close(sockfd);
        return -1;
    }
    struct linger ling;
    ling.l_onoff = 1;
    ling.l_linger = 0;
    if (setsockopt(sockfd, SOL_SOCKET, SO_LINGER, (char *)&ling, sizeof(ling)) <
        0) {
        fprintf(stderr, "tcpconnect_to: setsockopt failure:%s",
                strerror(errno));
        close(sockfd);
        return -1;
    }

    if (cdb2_tcpbufsz) {
        int tcpbufsz = cdb2_tcpbufsz;
        if (setsockopt(sockfd, SOL_SOCKET, SO_RCVBUF, (char *)&tcpbufsz,
                       sizeof(tcpbufsz)) < 0) {
            fprintf(stderr, "tcpconnect_to: setsockopt failure:%s",
                    strerror(errno));
            close(sockfd);
            return -1;
        }
    }

    if (myport > 0) { /* want to use specific port on local host */
        bzero((char *)&my_addr, sizeof my_addr);
        my_addr.sin_family = AF_INET;
        my_addr.sin_addr.s_addr = INADDR_ANY;
        my_addr.sin_port = htons((u_short)myport);
        if (bind(sockfd, (struct sockaddr *)&my_addr, sizeof my_addr) < 0) {
            fprintf(stderr, "tcpconnect_to: bind failed on local port %d: %s",
                    myport, strerror(errno));
            close(sockfd);
            return -1;
        }
    }
    /* Connect to the server.  */
    rc = lclconn(sockfd, (struct sockaddr *)&tcp_srv_addr, sizeof(tcp_srv_addr),
                 timeoutms);

    if (rc < 0) {
        close(sockfd);
        return rc;
    }
    return (sockfd); /* all OK */
}

struct context_messages {
    char *message[MAX_CONTEXTS];
    int count;
    int has_changed;
};

/* Forward declarations. */
static void cdb2_init_context_msgs(cdb2_hndl_tp *hndl);
static int cdb2_free_context_msgs(cdb2_hndl_tp *hndl);

/* Make it equal to FSQL header. */
struct newsqlheader {
    int type;
    int compression;
    int state; /* query state */
    int length;
};

typedef struct cdb2_query_list_item {
    void *buf;
    int len;
    int is_read;
    char *sql;
    struct cdb2_query_list_item *next;
} cdb2_query_list;

struct cdb2_ssl_sess {
    struct cdb2_ssl_sess *next;
    char dbname[64];
    char cluster[64];
    int ref;
    SSL_SESSION *sessobj;
};

static cdb2_ssl_sess cdb2_ssl_sess_cache;

/* A cnonce is composed of
   - 32 bits of machine ID
   - 32 bits of process PID
   - 32 or 64 bits of handle address
   - 52 bits for the epoch time in microseconds
   - 12 bits for the sequence number

   The allocation allows a handle to run at a maximum transaction rate of
   4096 txn/us (~4 billion transactions per second) till September 17, 2112.

   See next_cnonce() for details. */
#define CNONCE_STR_FMT "%lx-%x-%llx-"
#define CNONCE_STR_SZ 60 /* 16 + 1 + 8 + 1 + 16 + 1 + 16 + 1 (NUL) */

#define CNT_BITS 12
#define TIME_MASK (-1ULL << CNT_BITS)
#define CNT_MASK (-1ULL ^ TIME_MASK)

typedef struct cnonce {
    long hostid;
    int pid;
    struct cdb2_hndl *hndl;
    uint64_t seq;
    int ofs;
    char str[CNONCE_STR_SZ];
} cnonce_t;

#define DBNAME_LEN 64
#define TYPE_LEN 64
#define POLICY_LEN 24

struct cdb2_hndl {
    char dbname[DBNAME_LEN];
    char cluster[64];
    char type[TYPE_LEN];
    char hosts[MAX_NODES][CDB2HOSTNAME_LEN];
    uint64_t timestampus; // client query timestamp of first try
    int ports[MAX_NODES];
    int hosts_connected[MAX_NODES];
    char cached_host[CDB2HOSTNAME_LEN]; /* hostname of a sockpool connection */
    int cached_port;      /* port of a sockpool connection */
    SBUF2 *sb;
    int dbnum;
    int num_hosts;
    int num_hosts_sameroom;
    int node_seq;
    int in_trans;
    int temp_trans;
    int is_retry;
    char newsql_typestr[DBNAME_LEN + TYPE_LEN + POLICY_LEN + 16];
    char policy[POLICY_LEN];
    int master;
    int connected_host;
    char *query;
    char *query_hint;
    char *hint;
    int use_hint;
    int flags;
    char errstr[1024];
    cnonce_t cnonce;
    char *sql;
    int ntypes;
    int *types;
    uint8_t *last_buf;
    CDB2SQLRESPONSE *lastresponse;
    uint8_t *first_buf;
    CDB2SQLRESPONSE *firstresponse;
    int error_in_trans;
    int client_side_error;
    int n_bindvars;
    CDB2SQLQUERY__Bindvalue **bindvars;
    cdb2_query_list *query_list;
    int snapshot_file;
    int snapshot_offset;
    int query_no;
    int retry_all;
    int num_set_commands;
    int num_set_commands_sent;
    int is_read;
    unsigned long long rows_read;
    int read_intrans_results;
    int first_record_read;
    char **commands;
    int ack;
    int is_hasql;
    int is_admin;
    int clear_snap_line;
    int debug_trace;
    int max_retries;
    int min_retries;
    ssl_mode c_sslmode; /* client SSL mode */
    peer_ssl_mode s_sslmode; /* server SSL mode */
    int sslerr; /* 1 if unrecoverable SSL error. */
    char *sslpath; /* SSL certificates */
    char *cert;
    char *key;
    char *ca;
    char *crl;
    int cache_ssl_sess;
    double min_tls_ver;
    cdb2_ssl_sess *sess;
    int nid_dbname;
    /* 1 if it's a newly established session which needs to be cached. */
    int newsess;
    struct context_messages context_msgs;
    char *env_tz;
    int sent_client_info;
    char stack[MAX_STACK];
    int send_stack;
    void *user_arg;
    int gbl_event_version; /* Cached global event version */
    int api_call_timeout;
    int connect_timeout;
    int comdb2db_timeout;
    int socket_timeout;
    int request_fp; /* 1 if requesting the fingerprint; 0 otherwise. */
    cdb2_event events;
    // Protobuf allocator data used only for row data i.e. lastresponse
    void *protobuf_data;
    int protobuf_size;
    int protobuf_offset;
    int protobuf_used_sysmalloc;
    ProtobufCAllocator allocator;
    int auto_consume_timeout_ms;
};

static void *cdb2_protobuf_alloc(void *allocator_data, size_t size)
{
    struct cdb2_hndl *hndl = allocator_data;
    void *p = NULL;
    if (size <= hndl->protobuf_size - hndl->protobuf_offset) {
        p = hndl->protobuf_data + hndl->protobuf_offset;
        hndl->protobuf_offset += size;
    } else {
        p = malloc(size);
        hndl->protobuf_used_sysmalloc = 1;
    }
    return p;
}
void cdb2_protobuf_free(void *allocator_data, void *p)
{
    struct cdb2_hndl *hndl = allocator_data;
    hndl->protobuf_used_sysmalloc = 0;
    if (p < hndl->protobuf_data ||
        p > (hndl->protobuf_data + hndl->protobuf_size)) {
        free(p);
    }
}

static int cdb2_tcpconnecth_to(cdb2_hndl_tp *hndl, const char *host, int port,
                               int myport, int timeoutms)
{
    int rc = 0;
    struct in_addr in;

    void *callbackrc;
    int overwrite_rc = 0;
    cdb2_event *e = NULL;

    while ((e = cdb2_next_callback(hndl, CDB2_BEFORE_TCP_CONNECT, e)) != NULL) {
        callbackrc = cdb2_invoke_callback(hndl, e, 2, CDB2_HOSTNAME, host,
                                          CDB2_PORT, port);
        PROCESS_EVENT_CTRL_BEFORE(hndl, e, rc, callbackrc, overwrite_rc);
    }

    if (overwrite_rc)
        goto after_callback;

    if ((rc = cdb2_tcpresolve(host, &in, &port)) != 0)
        goto after_callback;

    rc = cdb2_do_tcpconnect(in, port, myport, timeoutms);

after_callback:
    while ((e = cdb2_next_callback(hndl, CDB2_AFTER_TCP_CONNECT, e)) != NULL) {
        callbackrc =
            cdb2_invoke_callback(hndl, e, 3, CDB2_HOSTNAME, host, CDB2_PORT,
                                 port, CDB2_RETURN_VALUE, (intptr_t)rc);
        PROCESS_EVENT_CTRL_AFTER(hndl, e, rc, callbackrc);
    }
    return rc;
}

void cdb2_set_min_retries(int min_retries)
{
    if (min_retries > 0) {
        MIN_RETRIES = min_retries;
    }
}

void cdb2_set_max_retries(int max_retries)
{
    if (max_retries > 0) {
        MAX_RETRIES = max_retries;
    }
}

void cdb2_hndl_set_min_retries(cdb2_hndl_tp *hndl, int min_retries)
{
    if (min_retries > 0) {
        hndl->min_retries = min_retries;
    }
}

void cdb2_hndl_set_max_retries(cdb2_hndl_tp *hndl, int max_retries)
{
    if (max_retries > 0) {
        hndl->max_retries = max_retries;
    }
}

void cdb2_set_comdb2db_config(const char *cfg_file)
{
    pthread_mutex_lock(&cdb2_cfg_lock);
    pthread_once(&init_once, do_init_once);
    if (log_calls)
        fprintf(stderr, "%p> %s(\"%s\")\n", (void *)pthread_self(), __func__,
                cfg_file);
    memset(CDB2DBCONFIG_NOBBENV, 0, sizeof(CDB2DBCONFIG_NOBBENV) /* 512 */);
    if (cfg_file != NULL) {
        cdb2cfg_override = 1;
        strncpy(CDB2DBCONFIG_NOBBENV, cfg_file, 511);
    } else {
        reset_the_configuration();
    }
    pthread_mutex_unlock(&cdb2_cfg_lock);
}

void cdb2_set_comdb2db_info(const char *cfg_info)
{
    int len;
    pthread_mutex_lock(&cdb2_cfg_lock);
    pthread_once(&init_once, do_init_once);
    if (log_calls)
        fprintf(stderr, "%p> cdb2_set_comdb2db_info(\"%s\")\n",
                (void *)pthread_self(), cfg_info);
    if (CDB2DBCONFIG_BUF != NULL) {
        free(CDB2DBCONFIG_BUF);
        CDB2DBCONFIG_BUF = NULL;
    }
    if (cfg_info == NULL) {
        reset_the_configuration();
        pthread_mutex_unlock(&cdb2_cfg_lock);
        return;
    }
    cdb2cfg_override = 1;
    len = strlen(cfg_info) + 1;
    CDB2DBCONFIG_BUF = malloc(len);
    strcpy(CDB2DBCONFIG_BUF, cfg_info);
    pthread_mutex_unlock(&cdb2_cfg_lock);
}

void cdb2_set_sockpool(const char *sp_path)
{
    if (SOCKPOOL_OTHER_NAME)
        free(SOCKPOOL_OTHER_NAME);
    SOCKPOOL_OTHER_NAME = strdup(sp_path);
}

static inline int get_char(SBUF2 *s, const char *buf, int *chrno)
{
    int ch;
    if (s) {
        ch = sbuf2getc(s);
    } else {
        ch = buf[*chrno];
        *chrno += 1;
    }
    return ch;
}

static int read_line(char *line, int maxlen, SBUF2 *s, const char *buf,
                     int *chrno)
{
    int ch = get_char(s, buf, chrno);
    while (ch == ' ' || ch == '\n')
        ch = get_char(s, buf, chrno); // consume empty lines

    int count = 0;
    while ((ch != '\n') && (ch != EOF) && (ch != '\0')) {
        line[count] = ch;
        count++;
        if (count >= maxlen)
            return count;
        ch = get_char(s, buf, chrno);
    }
    if (count == 0)
        return -1;
    line[count + 1] = '\0';
    return count + 1;
}

int is_valid_int(const char *str)
{
    while (*str) {
        if (!isdigit(*str))
            return 0;
        else
            ++str;
    }
    return 1;
}

static ssl_mode ssl_string_to_mode(const char *s, int *nid_dbname)
{
    if (strcasecmp(SSL_MODE_PREFER, s) == 0)
        return SSL_PREFER;
    if (strcasecmp(SSL_MODE_PREFER_VERIFY_CA, s) == 0)
        return SSL_PREFER_VERIFY_CA;
    if (strcasecmp(SSL_MODE_PREFER_VERIFY_HOST, s) == 0)
        return SSL_PREFER_VERIFY_HOSTNAME;
    if (strcasecmp(SSL_MODE_PREFER_VERIFY_DBNAME, s) == 0)
        return SSL_PREFER_VERIFY_DBNAME;
    if (strcasecmp(SSL_MODE_REQUIRE, s) == 0)
        return SSL_REQUIRE;
    if (strcasecmp(SSL_MODE_VERIFY_CA, s) == 0)
        return SSL_VERIFY_CA;
    if (strcasecmp(SSL_MODE_VERIFY_HOST, s) == 0)
        return SSL_VERIFY_HOSTNAME;
    if (strncasecmp(SSL_MODE_VERIFY_DBNAME, s,
                    sizeof(SSL_MODE_VERIFY_DBNAME) - 1) == 0) {
        s += sizeof(SSL_MODE_VERIFY_DBNAME);
        if (nid_dbname != NULL) {
            s = cdb2_skipws(s);
            *nid_dbname = (*s != '\0') ? OBJ_txt2nid(s) : cdb2_nid_dbname;
        }
        return SSL_VERIFY_DBNAME;
    }
    return SSL_ALLOW;
}

static void only_read_config(cdb2_hndl_tp *, int, int); /* FORWARD */

static void read_comdb2db_cfg(cdb2_hndl_tp *hndl, SBUF2 *s, const char *comdb2db_name, const char *buf,
                              char comdb2db_hosts[][CDB2HOSTNAME_LEN], int *num_hosts, int *comdb2db_num,
                              const char *dbname, char db_hosts[][CDB2HOSTNAME_LEN], int *num_db_hosts, int *dbnum,
                              int *stack_at_open)
{
    char line[PATH_MAX > 2048 ? PATH_MAX : 2048] = {0};
    int line_no = 0;

    debugprint("entering\n");
    while (read_line((char *)&line, sizeof(line), s, buf, &line_no) != -1) {
        char *last = NULL;
        char *tok = NULL;
        tok = strtok_r(line, " :", &last);
        if (tok == NULL)
            continue;
        else if (comdb2db_name && strcasecmp(comdb2db_name, tok) == 0) {
            tok = strtok_r(NULL, " :,", &last);
            if (tok && is_valid_int(tok)) {
                *comdb2db_num = atoi(tok);
                tok = strtok_r(NULL, " :,", &last);
            }
            while (tok != NULL) {
                strncpy(comdb2db_hosts[*num_hosts], tok, CDB2HOSTNAME_LEN - 1);
                (*num_hosts)++;
                tok = strtok_r(NULL, " :,", &last);
            }
        } else if (dbname && (strcasecmp(dbname, tok) == 0)) {
            tok = strtok_r(NULL, " :,", &last);
            if (tok && is_valid_int(tok)) {
                *dbnum = atoi(tok);
                tok = strtok_r(NULL, " :,", &last);
            }
            while (tok != NULL) {
                strncpy(db_hosts[*num_db_hosts], tok, CDB2HOSTNAME_LEN - 1);
                tok = strtok_r(NULL, " :,", &last);
                (*num_db_hosts)++;
            }
        } else if (strcasecmp("comdb2_config", tok) == 0) {
            tok = strtok_r(NULL, " =:,", &last);
            if (tok == NULL) continue;
            pthread_mutex_lock(&cdb2_sockpool_mutex);
            if (strcasecmp("default_type", tok) == 0) {
                tok = strtok_r(NULL, " :,", &last);
                if (tok) {
                    if (hndl && (strcasecmp(hndl->cluster, "default") == 0)) {
                        strncpy(hndl->cluster, tok, sizeof(cdb2_default_cluster) - 1);
                    } else if (!hndl) {
                        strncpy(cdb2_default_cluster, tok, sizeof(cdb2_default_cluster) - 1);
                    }
                }
            } else if (strcasecmp("room", tok) == 0) {
                tok = strtok_r(NULL, " :,", &last);
                if (tok)
                    strncpy(cdb2_machine_room, tok, sizeof(cdb2_machine_room) - 1);
            } else if (strcasecmp("portmuxport", tok) == 0 || strcasecmp("pmuxport", tok) == 0) {
                tok = strtok_r(NULL, " :,", &last);
                if (tok)
                    CDB2_PORTMUXPORT = atoi(tok);
            } else if (strcasecmp("connect_timeout", tok) == 0) {
                tok = strtok_r(NULL, " :,", &last);
                if (hndl && tok)
                    hndl->connect_timeout = atoi(tok);
                else if (tok)
                    CDB2_CONNECT_TIMEOUT = atoi(tok);
            } else if (strcasecmp("api_call_timeout", tok) == 0) {
                tok = strtok_r(NULL, " :,", &last);
                if (hndl && tok)
                    hndl->api_call_timeout = atoi(tok);
                else if (tok)
                    CDB2_API_CALL_TIMEOUT = atoi(tok);
            } else if (strcasecmp("auto_consume_timeout", tok) == 0) {
                tok = strtok_r(NULL, " :,", &last);
                if (tok)
                    CDB2_AUTO_CONSUME_TIMEOUT_MS = atoi(tok);
            } else if (strcasecmp("comdb2db_timeout", tok) == 0) {
                tok = strtok_r(NULL, " :,", &last);
                if (hndl && tok)
                    hndl->comdb2db_timeout = atoi(tok);
                else if (tok)
                    COMDB2DB_TIMEOUT = atoi(tok);
            } else if (strcasecmp("socket_timeout", tok) == 0) {
                tok = strtok_r(NULL, " :,", &last);
                if (hndl && tok)
                    hndl->socket_timeout = atoi(tok);
                else if (tok)
                    CDB2_SOCKET_TIMEOUT = atoi(tok);
            } else if (strcasecmp("protobuf_size", tok) == 0) {
                tok = strtok_r(NULL, " :,", &last);
                if (hndl)
                    hndl->protobuf_size = atoi(tok);
                else
                    CDB2_PROTOBUF_SIZE = atoi(tok);
            } else if (strcasecmp("comdb2dbname", tok) == 0) {
                tok = strtok_r(NULL, " :,", &last);
                if (tok)
                    strncpy(cdb2_comdb2dbname, tok, sizeof(cdb2_comdb2dbname) - 1);
            } else if (strcasecmp("tcpbufsz", tok) == 0) {
                tok = strtok_r(NULL, " :,", &last);
                if (tok)
                    cdb2_tcpbufsz = atoi(tok);
            } else if (strcasecmp("dnssufix", tok) == 0 ||
                       strcasecmp("dnssuffix", tok) == 0) {
                tok = strtok_r(NULL, " :,", &last);
                if (tok)
                    strncpy(cdb2_dnssuffix, tok, sizeof(cdb2_dnssuffix) - 1);
            } else if (strcasecmp("stack_at_open", tok) == 0 && stack_at_open) {
                tok = strtok_r(NULL, " :,", &last);
                if (tok) {
                    if (strncasecmp(tok, "true", 4) == 0) {
                        *stack_at_open = 1;
                    } else {
                        *stack_at_open = 0;
                    }
                }
            } else if (strcasecmp("ssl_mode", tok) == 0) {
                tok = strtok_r(NULL, " :,", &last);
                if (tok != NULL) {
                    if (strcasecmp(SSL_MODE_ALLOW, tok) == 0)
                        cdb2_c_ssl_mode = SSL_ALLOW;
                    else if (strcasecmp(SSL_MODE_PREFER, tok) == 0)
                        cdb2_c_ssl_mode = SSL_PREFER;
                    else if (strcasecmp(SSL_MODE_PREFER_VERIFY_CA, tok) == 0)
                        cdb2_c_ssl_mode = SSL_PREFER_VERIFY_CA;
                    else if (strcasecmp(SSL_MODE_PREFER_VERIFY_HOST, tok) == 0)
                        cdb2_c_ssl_mode = SSL_PREFER_VERIFY_HOSTNAME;
                    else if (strcasecmp(SSL_MODE_REQUIRE, tok) == 0)
                        cdb2_c_ssl_mode = SSL_REQUIRE;
                    else if (strcasecmp(SSL_MODE_VERIFY_CA, tok) == 0)
                        cdb2_c_ssl_mode = SSL_VERIFY_CA;
                    else if (strcasecmp(SSL_MODE_VERIFY_HOST, tok) == 0)
                        cdb2_c_ssl_mode = SSL_VERIFY_HOSTNAME;
                    else if (strcasecmp(SSL_MODE_VERIFY_DBNAME, tok) == 0) {
                        cdb2_c_ssl_mode = SSL_VERIFY_DBNAME;
                        tok = strtok_r(NULL, " :,", &last);
                        if (tok != NULL)
                            cdb2_nid_dbname = OBJ_txt2nid(tok);
                    } else if (strcasecmp(SSL_MODE_PREFER_VERIFY_DBNAME, tok) == 0) {
                        cdb2_c_ssl_mode = SSL_PREFER_VERIFY_DBNAME;
                        tok = strtok_r(NULL, " :,", &last);
                        if (tok != NULL)
                            cdb2_nid_dbname = OBJ_txt2nid(tok);
                    }
                }
            } else if (strcasecmp(SSL_CERT_PATH_OPT, tok) == 0) {
                tok = strtok_r(NULL, " :,", &last);
                if (tok) {
                    strncpy(cdb2_sslcertpath, tok, PATH_MAX);
                    cdb2_sslcertpath[PATH_MAX - 1] = '\0';
                }
            } else if (strcasecmp(SSL_CERT_OPT, tok) == 0) {
                tok = strtok_r(NULL, " :,", &last);
                if (tok) {
                    strncpy(cdb2_sslcert, tok, PATH_MAX);
                    cdb2_sslcert[PATH_MAX - 1] = '\0';
                }
            } else if (strcasecmp(SSL_KEY_OPT, tok) == 0) {
                tok = strtok_r(NULL, " :,", &last);
                if (tok) {
                    strncpy(cdb2_sslkey, tok, PATH_MAX);
                    cdb2_sslkey[PATH_MAX - 1] = '\0';
                }
            } else if (strcasecmp(SSL_CA_OPT, tok) == 0) {
                tok = strtok_r(NULL, " :,", &last);
                if (tok) {
                    strncpy(cdb2_sslca, tok, PATH_MAX);
                    cdb2_sslca[PATH_MAX - 1] = '\0';
                }
#if HAVE_CRL
            } else if (strcasecmp(SSL_CRL_OPT, tok) == 0) {
                tok = strtok_r(NULL, " :,", &last);
                if (tok) {
                    strncpy(cdb2_sslcrl, tok, PATH_MAX);
                    cdb2_sslcrl[PATH_MAX - 1] = '\0';
                }
#endif /* HAVE_CRL */
            } else if (strcasecmp("ssl_session_cache", tok) == 0) {
                tok = strtok_r(NULL, " :,", &last);
                if (tok)
                    cdb2_cache_ssl_sess = !!atoi(tok);
            } else if (strcasecmp(SSL_MIN_TLS_VER_OPT, tok) == 0) {
                tok = strtok_r(NULL, " :,", &last);
                if (tok)
                    cdb2_min_tls_ver = atof(tok);
            } else if (strcasecmp("allow_pmux_route", tok) == 0) {
                tok = strtok_r(NULL, " :,", &last);
                if (tok) {
                    if (strncasecmp(tok, "true", 4) == 0) {
                        cdb2_allow_pmux_route = 1;
                    } else {
                        cdb2_allow_pmux_route = 0;
                    }
                }
            } else if (strcasecmp("install_static_libs_v2", tok) == 0 ||
                       strcasecmp("enable_static_libs", tok) == 0) {
                if (cdb2_install != NULL)
                    (*cdb2_install)();
            } else if (strcasecmp("uninstall_static_libs_v2", tok) == 0 ||
                       strcasecmp("disable_static_libs", tok) == 0) {
                /* Provide a way to disable statically installed (via
                 * CDB2_INSTALL_LIBS) libraries. */
                if (cdb2_uninstall != NULL)
                    (*cdb2_uninstall)();
#if WITH_DL_LIBS
            } else if (strcasecmp("lib", tok) == 0) {
                tok = strtok_r(NULL, " :,", &last);
                if (tok) {
                    void *handle =
                        dlopen(tok, RTLD_NOLOAD | RTLD_NOW | RTLD_GLOBAL);
                    if (handle == NULL) {
                        handle = dlopen(tok, RTLD_NOW | RTLD_GLOBAL);
                        if (handle == NULL)
                            fprintf(stderr, "dlopen(%s) failed: %s\n", tok,
                                    dlerror());
                        else {
                            cdb2_init_t libinit =
                                (cdb2_init_t)dlsym(handle, "cdb2_lib_init");
                            if (libinit == NULL)
                                fprintf(stderr,
                                        "dlsym(cdb2_lib_init) failed: %s\n",
                                        dlerror());
                            else
                                (*libinit)();
                        }
                    }
                }
#endif
            } else if (strcasecmp("include_defaults", tok) == 0) {
                pthread_mutex_unlock(&cdb2_sockpool_mutex);
                only_read_config(NULL, 1, 1);
                pthread_mutex_lock(&cdb2_sockpool_mutex);
            } else if (strcasecmp("request_fingerprint", tok) == 0) {
                tok = strtok_r(NULL, " :,", &last);
                if (tok)
                    CDB2_REQUEST_FP = (strncasecmp(tok, "true", 4) == 0);
            } else if (strcasecmp("get_hostname_from_sockpool_fd", tok) == 0) {
                tok = strtok_r(NULL, " :,", &last);
                if (tok)
                    CDB2_GET_HOSTNAME_FROM_SOCKPOOL_FD = (strncasecmp(tok, "true", 4) == 0);
            }
            pthread_mutex_unlock(&cdb2_sockpool_mutex);
        }
        bzero(line, sizeof(line));
    }
}

static int cdb2_dbinfo_query(cdb2_hndl_tp *hndl, const char *type, const char *dbname, int dbnum, const char *host,
                             char valid_hosts[][CDB2HOSTNAME_LEN], int *valid_ports, int *master_node,
                             int *num_valid_hosts, int *num_valid_sameroom_hosts);
static int get_config_file(const char *dbname, char *f, size_t s)
{
    char *root = getenv("COMDB2_ROOT");

    /* `dbname' is NULL if we're only reading defaults from comdb2db.cfg.
       Formatting a NULL pointer with %s specifier is undefined behavior,
       and whatever file path it produces (in glibc, it's "(null).cfg")
       does not make sense. Return an error. */
    if (dbname == NULL)
        return -1;

    if (root == NULL)
        root = QUOTE(COMDB2_ROOT);
    size_t n;
    n = snprintf(f, s, "%s%s%s.cfg", root, CDB2DBCONFIG_NOBBENV_PATH, dbname);
    if (n >= s)
        return -1;
    return 0;
}

static void set_cdb2_timeouts(cdb2_hndl_tp *hndl)
{
    if (!hndl)
        return;
    if (!hndl->api_call_timeout)
        hndl->api_call_timeout = CDB2_API_CALL_TIMEOUT;
    if (!hndl->connect_timeout)
        hndl->connect_timeout = CDB2_CONNECT_TIMEOUT;
    if (!hndl->comdb2db_timeout)
        hndl->comdb2db_timeout = COMDB2DB_TIMEOUT;
    if (!hndl->socket_timeout)
        hndl->socket_timeout = CDB2_SOCKET_TIMEOUT;
    if (!hndl->auto_consume_timeout_ms)
        hndl->auto_consume_timeout_ms = CDB2_AUTO_CONSUME_TIMEOUT_MS;
}

/* Read all available comdb2 configuration files.
   The function returns -1 if the config file path is longer than PATH_MAX;
   returns 0 otherwise. */
static int read_available_comdb2db_configs(cdb2_hndl_tp *hndl, char comdb2db_hosts[][CDB2HOSTNAME_LEN],
                                           const char *comdb2db_name, int *num_hosts, int *comdb2db_num,
                                           const char *dbname, char db_hosts[][CDB2HOSTNAME_LEN], int *num_db_hosts,
                                           int *dbnum, int noLock, int defaultOnly)
{
    char filename[PATH_MAX];
    SBUF2 *s;
    int fallback_on_bb_bin = 1;

    if (hndl)
        debugprint("entering\n");

    if (!noLock) pthread_mutex_lock(&cdb2_cfg_lock);

    if (num_hosts)
        *num_hosts = 0;
    if (num_db_hosts)
        *num_db_hosts = 0;
    int *send_stack = hndl ? (&hndl->send_stack) : NULL;

    if (!defaultOnly && CDB2DBCONFIG_BUF != NULL) {
        read_comdb2db_cfg(NULL, NULL, comdb2db_name, CDB2DBCONFIG_BUF,
                          comdb2db_hosts, num_hosts, comdb2db_num, dbname,
                          db_hosts, num_db_hosts, dbnum, send_stack);
        fallback_on_bb_bin = 0;
    } else {
        if (!defaultOnly && *CDB2DBCONFIG_NOBBENV != '\0') {
            s = sbuf2openread(CDB2DBCONFIG_NOBBENV);
            if (s != NULL) {
                read_comdb2db_cfg(NULL, s, comdb2db_name, NULL, comdb2db_hosts,
                                  num_hosts, comdb2db_num, dbname, db_hosts,
                                  num_db_hosts, dbnum, send_stack);
                sbuf2close(s);
                fallback_on_bb_bin = 0;
            }
        }
    }

    /* This is a temporary solution.  There's no clear plan for how comdb2db.cfg
     * will be deployed to non-dbini machines. In the meantime, we have
     * programmers who want to use the API on dbini/mini machines. So if we
     * can't find the file in any standard location, look at /bb/bin
     * Once deployment details for comdb2db.cfg solidify, this will go away. */
    if (fallback_on_bb_bin) {
        s = sbuf2openread(CDB2DBCONFIG_TEMP_BB_BIN);
        if (s != NULL) {
            read_comdb2db_cfg(NULL, s, comdb2db_name, NULL, comdb2db_hosts,
                              num_hosts, comdb2db_num, dbname, db_hosts,
                              num_db_hosts, dbnum, send_stack);
            sbuf2close(s);
        }
    }

    if (get_config_file(dbname, filename, sizeof(filename)) == 0) {
        s = sbuf2openread(filename);
        if (s != NULL) {
            read_comdb2db_cfg(hndl, s, comdb2db_name, NULL, comdb2db_hosts, num_hosts, comdb2db_num, dbname, db_hosts,
                              num_db_hosts, dbnum, send_stack);
            sbuf2close(s);
        }
    }
    if (!noLock) pthread_mutex_unlock(&cdb2_cfg_lock);
    return 0;
}

/* populate comdb2db_hosts based on hostname info of comdb2db_name
 * returns -1 if error or no osts wa found
 * returns 0 if hosts were found
 * this function has functionality similar to cdb2_tcpresolve()
 */
static int get_host_by_name(const char *comdb2db_name, char comdb2db_hosts[][CDB2HOSTNAME_LEN], int *num_hosts)
{
    struct hostent *hp = NULL;
    char dns_name[512];

    if (cdb2_default_cluster[0] == '\0') {
        snprintf(dns_name, sizeof(dns_name), "%s.%s", comdb2db_name, cdb2_dnssuffix);
    } else {
        snprintf(dns_name, sizeof(dns_name), "%s-%s.%s", cdb2_default_cluster, comdb2db_name,
                 cdb2_dnssuffix);
    }
#ifdef __APPLE__
    hp = gethostbyname(dns_name);
#elif _LINUX_SOURCE
    int herr;
    char tmp[8192];
    int tmplen = sizeof(tmp);
    struct hostent hostbuf;
    gethostbyname_r(dns_name, &hostbuf, tmp, tmplen, &hp, &herr);
#elif _SUN_SOURCE
    int herr;
    char tmp[8192];
    int tmplen = sizeof(tmp);
    struct hostent hostbuf;
    hp = gethostbyname_r(dns_name, &hostbuf, tmp, tmplen, &herr);
#else
    hp = gethostbyname(dns_name);
#endif
    if (!hp) {
        fprintf(stderr, "%s:gethostbyname(%s): errno=%d err=%s\n", __func__,
                dns_name, errno, strerror(errno));
        return -1;
    }

    int rc = -1;
    struct in_addr **addr_list = (struct in_addr **)hp->h_addr_list;
    for (int i = 0; addr_list[i] != NULL; i++) {
        strcpy(comdb2db_hosts[i], inet_ntoa(*addr_list[i]));
        (*num_hosts)++;
        rc = 0;
    }
    return rc;
}

static int get_comdb2db_hosts(cdb2_hndl_tp *hndl, char comdb2db_hosts[][CDB2HOSTNAME_LEN], int *comdb2db_ports,
                              int *master, const char *comdb2db_name, int *num_hosts, int *comdb2db_num,
                              const char *dbname, char db_hosts[][CDB2HOSTNAME_LEN], int *num_db_hosts, int *dbnum,
                              int read_cfg, int dbinfo_or_dns)
{
    int rc;

    if (hndl)
        debugprint("entering\n");

    if (read_cfg) {
        rc = read_available_comdb2db_configs(
            hndl, comdb2db_hosts, comdb2db_name, num_hosts, comdb2db_num,
            dbname, db_hosts, num_db_hosts, dbnum, 0, 0);
        if (rc == -1)
            return rc;
        if (master)
            *master = -1;
        set_cdb2_timeouts(hndl);
    }

    if (dbinfo_or_dns) {
        /* If previous call to the function successfully retrieved hosts,
           return 0. */
        if (*num_hosts > 0 || *num_db_hosts > 0)
            return 0;
        /* If we have a cached connection to comdb2db in the sockpool, use it to
           get comdb2db dbinfo. */
        rc = cdb2_dbinfo_query(hndl, cdb2_default_cluster, comdb2db_name,
                               *comdb2db_num, NULL, comdb2db_hosts,
                               comdb2db_ports, master, num_hosts, NULL);
        /* DNS lookup comdb2db hosts. */
        if (rc != 0)
            rc = get_host_by_name(comdb2db_name, comdb2db_hosts, num_hosts);
    }

    return rc;
}

/* SOCKPOOL CODE START */

#define SOCKPOOL_ENABLED_DEFAULT 1
static int sockpool_enabled = SOCKPOOL_ENABLED_DEFAULT;

#define SOCKPOOL_FAIL_TIME_DEFAULT 0
static time_t sockpool_fail_time = SOCKPOOL_FAIL_TIME_DEFAULT;

struct sockpool_fd_list {
    int sockpool_fd;
    int in_use;
};

static struct sockpool_fd_list *sockpool_fds = NULL;
static int sockpool_fd_count = 0;
static int sockpool_generation = 0;

struct sockaddr_sun {
    short sun_family;
    char sun_path[108];
};

struct sockpool_hello {
    char magic[4];
    int protocol_version;
    int pid;
    int slot;
};

struct sockpool_msg_vers0 {
    unsigned char request;
    char padding[3];
    int dbnum;
    int timeout;
    char typestr[48];
};

enum { SOCKPOOL_DONATE = 0, SOCKPOOL_REQUEST = 1 };

static int open_sockpool_ll(void)
{
    struct sockpool_hello hello;
    const char *ptr;
    size_t bytesleft;
    int fd = socket(AF_UNIX, SOCK_STREAM, 0);
    if (fd == -1) {
        fprintf(stderr, "%s:socket: %d %s\n", __func__, errno, strerror(errno));
        return -1;
    }

    struct sockaddr_sun addr = {0};
    addr.sun_family = AF_UNIX;
    if (SOCKPOOL_OTHER_NAME)
        strncpy(addr.sun_path, SOCKPOOL_OTHER_NAME, sizeof(addr.sun_path) - 1);
    else
        strncpy(addr.sun_path, SOCKPOOL_SOCKET_NAME, sizeof(addr.sun_path) - 1);

    if (connect(fd, (const struct sockaddr *)&addr, sizeof(addr)) == -1) {
        close(fd);
        return -1;
    }

    /* Connected - write hello message */
    memcpy(hello.magic, "SQLP", 4);
    hello.protocol_version = 0;
    hello.pid = _PID;
    hello.slot = 0;

    ptr = (const char *)&hello;
    bytesleft = sizeof(hello);
    while (bytesleft > 0) {
        ssize_t nbytes;
        nbytes = write(fd, ptr, bytesleft);
        if (nbytes == -1) {
            fprintf(stderr, "%s:error writing hello: %d %s\n", __func__, errno,
                    strerror(errno));
            close(fd);
            return -1;
        } else if (nbytes == 0) {
            fprintf(stderr, "%s:unexpected eof writing hello\n", __func__);
            close(fd);
            return -1;
        }
        bytesleft -= nbytes;
        ptr += nbytes;
    }

    return fd;
}

void cdb2_enable_sockpool()
{
    pthread_mutex_lock(&cdb2_sockpool_mutex);
    sockpool_enabled = 1;
    pthread_mutex_unlock(&cdb2_sockpool_mutex);
}

static void cdb2_maybe_disable_sockpool(int forceClose, int enabled)
{
    pthread_mutex_lock(&cdb2_sockpool_mutex);
    /* Close sockpool fd */
    if (forceClose || (sockpool_enabled != -1)) {
        sockpool_generation++;
        for (int i = 0; i < sockpool_fd_count; i++) {
            struct sockpool_fd_list *sp = &sockpool_fds[i];
            if (sp->in_use == 0) {
                if (sp->sockpool_fd > -1)
                    close(sp->sockpool_fd);
                sp->sockpool_fd = -1;
            }
        }
    }
    sockpool_enabled = enabled;
    pthread_mutex_unlock(&cdb2_sockpool_mutex);
}

/* Disable sockpool and close sockpool socket */
void cdb2_disable_sockpool()
{
    cdb2_maybe_disable_sockpool(0, -1);
}

static void reset_sockpool(void)
{
    cdb2_maybe_disable_sockpool(1, SOCKPOOL_ENABLED_DEFAULT);
    sockpool_fail_time = SOCKPOOL_FAIL_TIME_DEFAULT;
}

/* The sockpool mutex must be locked at this point */
static int sockpool_get_from_pool(void)
{
    int fd = -1;
    for (int i = 0; i < sockpool_fd_count; i++) {
        struct sockpool_fd_list *sp = &sockpool_fds[i];
        if (sp->in_use == 0 && sp->sockpool_fd > -1) {
            fd = sp->sockpool_fd;
            sp->in_use = 1;
            break;
        }
    }
    return fd;
}

/* The sockpool mutex must be locked at this point */
static int sockpool_place_fd_in_pool(int fd)
{
    int found = 0, empty_ix = -1, rc = -1;
    for (int i = 0; i < sockpool_fd_count; i++) {
        struct sockpool_fd_list *sp = &sockpool_fds[i];
        if (sp->sockpool_fd == fd) {
            assert(sp->in_use == 1);
            sp->in_use = 0;
            found = 1;
            rc = 0;
            break;
        }
        if (sp->sockpool_fd < 0 && empty_ix == -1) {
            assert(sp->in_use == 0);
            empty_ix = i;
        }
    }

    if (found == 0) {
        if (empty_ix != -1) {
            struct sockpool_fd_list *sp = &sockpool_fds[empty_ix];
            sp->in_use = 0;
            sp->sockpool_fd = fd;
            rc = 0;
        } else if (sockpool_fd_count < MAX_SOCKPOOL_FDS) {
            sockpool_fds =
                realloc(sockpool_fds, (sockpool_fd_count + 1) *
                                          sizeof(struct sockpool_fd_list));
            sockpool_fds[sockpool_fd_count].sockpool_fd = fd;
            sockpool_fds[sockpool_fd_count].in_use = 0;
            sockpool_fd_count++;
            rc = 0;
        }
    }
    return rc;
}

static void sockpool_remove_fd(int fd)
{
    for (int i = 0; i < sockpool_fd_count; i++) {
        struct sockpool_fd_list *sp = &sockpool_fds[i];
        if (sp->sockpool_fd == fd) {
            assert(sp->in_use == 1);
            sp->sockpool_fd = -1;
            sp->in_use = 0;
            break;
        }
    }
}

// cdb2_socket_pool_get_ll: low-level
static int cdb2_socket_pool_get_ll(const char *typestr, int dbnum, int *port)
{
    int sockpool_fd = -1;
    int enabled = 0;
    int sp_generation = -1;
    int fd = -1;

    pthread_mutex_lock(&cdb2_sockpool_mutex);
    if (sockpool_enabled == 0) {
        time_t current_time = time(NULL);
        /* Check every 10 seconds. */
        if ((current_time - sockpool_fail_time) > 10) {
            sockpool_enabled = 1;
        }
    }
    enabled = sockpool_enabled;
    if (enabled == 1) {
        sp_generation = sockpool_generation;
        sockpool_fd = sockpool_get_from_pool();
    }
    pthread_mutex_unlock(&cdb2_sockpool_mutex);

    if (enabled != 1) {
        return -1;
    }

    if (sockpool_fd == -1) {
        sockpool_fd = open_sockpool_ll();
        if (sockpool_fd == -1) {
            pthread_mutex_lock(&cdb2_sockpool_mutex);
            sockpool_enabled = 0;
            sockpool_fail_time = time(NULL);
            pthread_mutex_unlock(&cdb2_sockpool_mutex);
            return -1;
        }
    }

    struct sockpool_msg_vers0 msg = {0};
    if (strlen(typestr) >= sizeof(msg.typestr)) {
        int closeit = 0;
        pthread_mutex_lock(&cdb2_sockpool_mutex);
        if (sp_generation == sockpool_generation) {
            if ((sockpool_place_fd_in_pool(sockpool_fd)) != 0) {
                closeit = 1;
            }
        } else {
            sockpool_remove_fd(sockpool_fd);
            closeit = 1;
        }
        pthread_mutex_unlock(&cdb2_sockpool_mutex);
        if (closeit)
            close(sockpool_fd);
        return -1;
    }
    /* Please may I have a file descriptor */
    msg.request = SOCKPOOL_REQUEST;
    msg.dbnum = dbnum;
    strncpy(msg.typestr, typestr, sizeof(msg.typestr) - 1);

    errno = 0;
    int rc = send_fd(sockpool_fd, &msg, sizeof(msg), -1);
    if (rc != PASSFD_SUCCESS) {
        fprintf(stderr, "%s: send_fd rc %d errno %d %s\n", __func__, rc, errno,
                strerror(errno));
        pthread_mutex_lock(&cdb2_sockpool_mutex);
        sockpool_remove_fd(sockpool_fd);
        pthread_mutex_unlock(&cdb2_sockpool_mutex);
        close(sockpool_fd);
        sockpool_fd = -1;
        return -1;
    }

    /* Read reply from server.  It can legitimately not send
     * us a file descriptor. */
    errno = 0;
    rc = recv_fd(sockpool_fd, &msg, sizeof(msg), &fd);
    if (rc != PASSFD_SUCCESS) {
        fprintf(stderr, "%s: recv_fd rc %d errno %d %s\n", __func__, rc, errno,
                strerror(errno));
        pthread_mutex_lock(&cdb2_sockpool_mutex);
        sockpool_remove_fd(sockpool_fd);
        pthread_mutex_unlock(&cdb2_sockpool_mutex);
        close(sockpool_fd);
        sockpool_fd = -1;
        fd = -1;
    }
    if (fd == -1 && port) {
        short gotport;
        memcpy((char *)&gotport, (char *)&msg.padding[1], 2);
        *port = ntohs(gotport);
    }
    if (sockpool_fd != -1) {
        int closeit = 0;
        pthread_mutex_lock(&cdb2_sockpool_mutex);
        if (sp_generation == sockpool_generation) {
            if ((sockpool_place_fd_in_pool(sockpool_fd)) != 0) {
                closeit = 1;
            }
        } else {
            sockpool_remove_fd(sockpool_fd);
            closeit = 1;
        }
        pthread_mutex_unlock(&cdb2_sockpool_mutex);
        if (closeit)
            close(sockpool_fd);
    }
    return fd;
}

/* Get the file descriptor of a socket matching the given type string from
 * the pool.  Returns -1 if none is available or the file descriptor on
 * success. */
int cdb2_socket_pool_get(const char *typestr, int dbnum, int *port)
{
    int rc = cdb2_socket_pool_get_ll(typestr, dbnum, port);
    if (log_calls)
        fprintf(stderr, "%s(%s,%d): fd=%d\n", __func__, typestr, dbnum, rc);
    return rc;
}

void cdb2_socket_pool_donate_ext(const char *typestr, int fd, int ttl,
                                 int dbnum)
{
    int enabled = 0;
    int sockpool_fd = -1;
    int sp_generation = -1;

    pthread_mutex_lock(&cdb2_sockpool_mutex);
    enabled = sockpool_enabled;
    if (enabled == 1) {
        sockpool_fd = sockpool_get_from_pool();
        sp_generation = sockpool_generation;
    }
    pthread_mutex_unlock(&cdb2_sockpool_mutex);

    if (enabled == 1) {
        /* Donate this socket to the global socket pool.  We know that the
         * mutex is held. */
        if (sockpool_fd == -1) {
            sockpool_fd = open_sockpool_ll();
            if (sockpool_fd == -1) {
                pthread_mutex_lock(&cdb2_sockpool_mutex);
                sockpool_enabled = 0;
                pthread_mutex_unlock(&cdb2_sockpool_mutex);
                fprintf(stderr, "\n Sockpool not present");
            }
        }

        struct sockpool_msg_vers0 msg = {0};
        if (sockpool_fd != -1 && (strlen(typestr) < sizeof(msg.typestr))) {
            int rc;
            msg.request = SOCKPOOL_DONATE;
            msg.dbnum = dbnum;
            msg.timeout = ttl;
            strncpy(msg.typestr, typestr, sizeof(msg.typestr) - 1);

            errno = 0;
            rc = send_fd(sockpool_fd, &msg, sizeof(msg), fd);
            if (rc != PASSFD_SUCCESS) {
                fprintf(stderr, "%s: send_fd rc %d errno %d %s\n", __func__, rc,
                        errno, strerror(errno));
                pthread_mutex_lock(&cdb2_sockpool_mutex);
                sockpool_remove_fd(sockpool_fd);
                pthread_mutex_unlock(&cdb2_sockpool_mutex);
                close(sockpool_fd);
                sockpool_fd = -1;
            }
        }
        if (sockpool_fd != -1) {
            pthread_mutex_lock(&cdb2_sockpool_mutex);
            int closeit = 0;
            if (sp_generation == sockpool_generation) {
                if ((sockpool_place_fd_in_pool(sockpool_fd)) != 0) {
                    closeit = 1;
                }
            } else {
                sockpool_remove_fd(sockpool_fd);
                closeit = 1;
            }
            pthread_mutex_unlock(&cdb2_sockpool_mutex);
            if (closeit)
                close(sockpool_fd);
            sockpool_fd = -1;
        }
    }

    if (close(fd) == -1) {
        fprintf(stderr, "%s: close error for '%s' fd %d: %d %s\n", __func__,
                typestr, fd, errno, strerror(errno));
    }
}

/* SOCKPOOL CODE ENDS */

static inline int cdb2_hostid()
{
    return _MACHINE_ID;
}

static int send_reset(SBUF2 *sb)
{
    int rc = 0;
    struct newsqlheader hdr = {.type = ntohl(CDB2_REQUEST_TYPE__RESET)};
    rc = sbuf2fwrite((char *)&hdr, sizeof(hdr), 1, sb);
    if (rc != 1) {
        return -1;
    }
    return 0;
}

static int try_ssl(cdb2_hndl_tp *hndl, SBUF2 *sb)
{
    /*
     *                   |<----------------------- CLIENT ----------------------->|
     *                   |--------------------------------------------------------|
     *                   |    REQUIRE    |    PREFER   |    ALLOW    |   others   |
     * -------|-------------------------------------------------------------------|
     *   ^    | REQUIRE  |     SSL[1]    |    SSL[1]   |    SSL[1]   |    X[2]    |
     *   |    |-------------------------------------------------------------------|
     *   |    | PREFER   |     SSL[1]    |    SSL[1]   |    SSL[1]   |  PLAINTEXT |
     *   |    |-------------------------------------------------------------------|
     * SERVER | ALLOW    |     SSL[1]    |    SSL[1]   |  PLAINTEXT  |  PLAINTEXT |
     *   |    |-------------------------------------------------------------------|
     *   v    | others   |     X[3]      |  PLAINTEXT  |  PLAINTEXT  |  PLAINTEXT |
     * -------|-------------------------------------------------------------------|
     *        [1] The client writes an SSL negotiation packet first.
     *        [2] Rejected by the server.
     *        [3] Rejected by the client API.
     */

    /* An application may use different certificates.
       So we allocate an SSL context for each handle. */
    SSL_CTX *ctx;
    int rc, dossl = 0;
    cdb2_ssl_sess *p;

    if (SSL_IS_REQUIRED(hndl->c_sslmode)) {
        switch (hndl->s_sslmode) {
        case PEER_SSL_UNSUPPORTED:
            sprintf(hndl->errstr, "The database does not support SSL.");
            hndl->sslerr = 1;
            return -1;
        case PEER_SSL_ALLOW:
        case PEER_SSL_REQUIRE:
            dossl = 1;
            break;
        default:
            sprintf(hndl->errstr,
                    "Unrecognized peer SSL mode: %d", hndl->s_sslmode);
            hndl->sslerr = 1;
            return -1;
        }
    } else if (SSL_IS_PREFERRED(hndl->c_sslmode)) {
        dossl = 1;
    } else { /* hndl->c_sslmode == SSL_ALLOW */
        switch (hndl->s_sslmode) {
        case PEER_SSL_ALLOW:
        case PEER_SSL_UNSUPPORTED:
            dossl = 0;
            break;
        case PEER_SSL_REQUIRE:
            dossl = 1;
            break;
        default:
            sprintf(hndl->errstr,
                    "Unrecognized peer SSL mode: %d", hndl->s_sslmode);
            hndl->sslerr = 1;
            return -1;
        }
    }

    hndl->sslerr = 0;

    /* fast return if SSL is not needed. */
    if (!dossl)
        return 0;

    if ((rc = cdb2_init_ssl(1, 1)) != 0) {
        hndl->sslerr = 1;
        return rc;
    }

    /* If negotiation fails, let API retry. */
    struct newsqlheader hdr = {.type = ntohl(CDB2_REQUEST_TYPE__SSLCONN)};
    rc = sbuf2fwrite((char *)&hdr, sizeof(hdr), 1, sb);
    if (rc != 1)
        return -1;
    if ((rc = sbuf2flush(sb)) < 0 || (rc = sbuf2getc(sb)) < 0) {
        /* If SSL is optional (this includes ALLOW and PREFER), change
           my mode to ALLOW so that we can reconnect in plaintext. */
        if (SSL_IS_OPTIONAL(hndl->c_sslmode))
            hndl->c_sslmode = SSL_ALLOW;
        return rc;
    }

    /* The node does not agree with dbinfo. This usually happens
       during the downgrade from SSL to non-SSL. */
    if (rc == 'N') {
        if (SSL_IS_OPTIONAL(hndl->c_sslmode)) {
            hndl->c_sslmode = SSL_ALLOW;
            return 0;
        }

        /* We reach here only if the server is mistakenly downgraded
           before the client. */
        sprintf(hndl->errstr, "The database does not support SSL.");
        hndl->sslerr = 1;
        return -1;
    }

    rc = ssl_new_ctx(&ctx, hndl->c_sslmode, hndl->sslpath, &hndl->cert,
                     &hndl->key, &hndl->ca, &hndl->crl, hndl->num_hosts, NULL,
                     hndl->min_tls_ver, hndl->errstr, sizeof(hndl->errstr));
    if (rc != 0) {
        hndl->sslerr = 1;
        return -1;
    }

    p = hndl->sess;
    rc = sslio_connect(sb, ctx, hndl->c_sslmode, hndl->dbname, hndl->nid_dbname, ((p != NULL) ? p->sessobj : NULL));

    SSL_CTX_free(ctx);
    if (rc != 1) {
        hndl->sslerr = sbuf2lasterror(sb, hndl->errstr, sizeof(hndl->errstr));
        /* If SSL_connect() fails, invalidate the session. */
        if (p != NULL)
            p->sessobj = NULL;
        return -1;
    }
    hndl->newsess = 1;
    return 0;
}

static int cdb2portmux_route(cdb2_hndl_tp *hndl, const char *remote_host,
                             const char *app, const char *service,
                             const char *instance)
{
    char name[128];
    char res[32];
    SBUF2 *ss = NULL;
    int rc, fd;
    rc = snprintf(name, sizeof(name), "%s/%s/%s", app, service, instance);
    if (rc < 1 || rc >= sizeof(name)) {
        debugprint("ERROR: can not fit entire string into name '%s/%s/%s'\n",
                   app, service, instance);
        return -1;
    }

    debugprint("name %s\n", name);

    fd = cdb2_tcpconnecth_to(hndl, remote_host, CDB2_PORTMUXPORT, 0,
                             hndl->connect_timeout);
    if (fd < 0)
        return -1;
    ss = sbuf2open(fd, 0);
    if (ss == 0) {
        close(fd);
        return -1;
    }
    sbuf2printf(ss, "rte %s\n", name);
    sbuf2flush(ss);
    res[0] = '\0';
    sbuf2gets(res, sizeof(res), ss);
    debugprint("rte '%s' returns res=%s", name, res);
    if (res[0] != '0') { // character '0' is indication of success
        sbuf2close(ss);
        return -1;
    }
    sbuf2free(ss);
    return fd;
}

static void get_host_and_port_from_fd(int fd, char *buf, size_t n, int *port)
{
    int rc;
    struct sockaddr_in addr;
    socklen_t addr_size = sizeof(struct sockaddr_in);

    if (!CDB2_GET_HOSTNAME_FROM_SOCKPOOL_FD)
        return;

    if (fd == -1)
        return;

    rc = getpeername(fd, (struct sockaddr *)&addr, &addr_size);
    if (rc == 0) {
        *port = addr.sin_port;
        /* Request a short host name. Set buf to empty on error. */
        if (getnameinfo((struct sockaddr *)&addr, addr_size, buf, n, NULL, 0, NI_NOFQDN))
            buf[0] = '\0';
    }
}

static int cdb2portmux_get(cdb2_hndl_tp *hndl, const char *type, const char *remote_host, const char *app,
                           const char *service, const char *instance);

/* Tries to connect to specified node using sockpool.
 * If there is none, then makes a new socket connection.
 */
static int newsql_connect(cdb2_hndl_tp *hndl, int node_indx)
{
    const char *host = hndl->hosts[node_indx];
    int port = hndl->ports[node_indx];
    debugprint("entering, host '%s:%d'\n", host, port);
    int fd = -1;
    int rc = 0;
    int nprinted;
    SBUF2 *sb = NULL;
    void *callbackrc;
    int overwrite_rc = 0;
    cdb2_event *e = NULL;

    /* Handle BEFRE_NEWSQL_CONNECT callbacks */
    while ((e = cdb2_next_callback(hndl, CDB2_BEFORE_NEWSQL_CONNECT, e)) != NULL) {
        callbackrc = cdb2_invoke_callback(hndl, e, 2, CDB2_HOSTNAME, host, CDB2_PORT, port);
        PROCESS_EVENT_CTRL_BEFORE(hndl, e, rc, callbackrc, overwrite_rc);
    }
    if (overwrite_rc)
        goto after_callback;

    nprinted = snprintf(hndl->newsql_typestr, sizeof(hndl->newsql_typestr), "comdb2/%s/%s/newsql/%s", hndl->dbname,
                        hndl->type, hndl->policy);
    if (nprinted < 0) {
        debugprint("ERROR: %s:%d error in snprintf", __func__, __LINE__);
    } else if (nprinted >= sizeof(hndl->newsql_typestr)) {
        debugprint("ERROR: can not fit entire string into "
                   "'comdb2/%s/%s/newsql/%s' only %s\n",
                   hndl->dbname, hndl->type, hndl->policy,
                   hndl->newsql_typestr);
    }

    while (!hndl->is_admin &&
           (fd = cdb2_socket_pool_get(hndl->newsql_typestr, hndl->dbnum,
                                      NULL)) > 0) {
        get_host_and_port_from_fd(fd, hndl->cached_host, sizeof(hndl->cached_host), &hndl->cached_port);
        if ((sb = sbuf2open(fd, 0)) == 0) {
            close(fd);
            rc = -1;
            goto after_callback;
        }
        if (send_reset(sb) == 0) {
            break;      // connection is ready
        }
        sbuf2close(sb); // retry newsql connect;
    }

    if (fd < 0) {
        if (!cdb2_allow_pmux_route) {
            if (port <= 0) {
                port = cdb2portmux_get(hndl, hndl->type, host, "comdb2", "replication", hndl->dbname);
                hndl->ports[node_indx] = port;
            }
            fd = cdb2_tcpconnecth_to(hndl, host, port, 0, hndl->connect_timeout);
        } else {
            if (port <= 0) {
                /* cdb2portmux_route() works without the assignment. We do it here to make it clear
                   that we will be connecting directly to portmux on this host. */
                hndl->ports[node_indx] = CDB2_PORTMUXPORT;
            }
            fd = cdb2portmux_route(hndl, host, "comdb2", "replication",
                                   hndl->dbname);
        }
        if (fd < 0) {
            rc = -1;
            goto after_callback;
        }

        if ((sb = sbuf2open(fd, 0)) == 0) {
            close(fd);
            rc = -1;
            goto after_callback;
        }
        sbuf2printf(sb, hndl->is_admin ? "@newsql\n" : "newsql\n");
        sbuf2flush(sb);
    }

    sbuf2settimeout(sb, hndl->socket_timeout, hndl->socket_timeout);

    if (try_ssl(hndl, sb) != 0) {
        sbuf2close(sb);
        rc = -1;
        goto after_callback;
    }

    hndl->sb = sb;
    hndl->num_set_commands_sent = 0;
    hndl->sent_client_info = 0;
    hndl->connected_host = node_indx;
    hndl->hosts_connected[hndl->connected_host] = 1;
    debugprint("connected_host=%s\n", hndl->hosts[hndl->connected_host]);

after_callback:
    while ((e = cdb2_next_callback(hndl, CDB2_AFTER_NEWSQL_CONNECT, e)) != NULL) {
        callbackrc = cdb2_invoke_callback(hndl, e, 3, CDB2_HOSTNAME, host, CDB2_PORT, port, CDB2_RETURN_VALUE, rc);
        PROCESS_EVENT_CTRL_AFTER(hndl, e, rc, callbackrc);
    }
    return rc;
}

static void newsql_disconnect(cdb2_hndl_tp *hndl, SBUF2 *sb, int line)
{
    if (sb == NULL)
        return;

    debugprint("disconnecting from %s, line %d\n",
               hndl->hosts[hndl->connected_host], line);
    int fd = sbuf2fileno(sb);

    int timeoutms = 10 * 1000;
    if (hndl->is_admin ||
        (hndl->firstresponse &&
         (!hndl->lastresponse ||
          (hndl->lastresponse->response_type != RESPONSE_TYPE__LAST_ROW))) ||
        (!hndl->firstresponse) || hndl->in_trans) {
        sbuf2close(sb);
    } else {
        sbuf2free(sb);
        cdb2_socket_pool_donate_ext(hndl->newsql_typestr, fd, timeoutms / 1000,
                                    hndl->dbnum);
    }
    hndl->use_hint = 0;
    hndl->sb = NULL;
    return;
}

/* returns port number, or -1 for error*/
static int cdb2portmux_get(cdb2_hndl_tp *hndl, const char *type,
                           const char *remote_host, const char *app,
                           const char *service, const char *instance)
{
    char name[128]; /* app/service/dbname */
    char res[32];
    SBUF2 *ss = NULL;
    int rc, fd, port = -1;

    void *callbackrc;
    int overwrite_rc = 0;
    cdb2_event *e = NULL;

    while ((e = cdb2_next_callback(hndl, CDB2_BEFORE_PMUX, e)) != NULL) {
        callbackrc =
            cdb2_invoke_callback(hndl, e, 2, CDB2_HOSTNAME, remote_host,
                                 CDB2_PORT, CDB2_PORTMUXPORT);
        PROCESS_EVENT_CTRL_BEFORE(hndl, e, port, callbackrc, overwrite_rc);
    }

    if (overwrite_rc)
        goto after_callback;

    rc = snprintf(name, sizeof(name), "%s/%s/%s", app, service, instance);
    if (rc < 1 || rc >= sizeof(name)) {
        debugprint("ERROR: can not fit entire string into name '%s/%s/%s'\n",
                   app, service, instance);
        port = -1;
        goto after_callback;
    }

    debugprint("name %s\n", name);

    fd = cdb2_tcpconnecth_to(hndl, remote_host, CDB2_PORTMUXPORT, 0,
                             hndl->connect_timeout);
    if (fd < 0) {
        debugprint("cdb2_tcpconnecth_to returns fd=%d'\n", fd);
        snprintf(
            hndl->errstr, sizeof(hndl->errstr),
            "%s:%d Can't connect to portmux port dbname: %s tier: %s host: %s "
            "port %d. "
            "Err(%d): %s. Portmux down on remote machine or firewall issue.",
            __func__, __LINE__, instance, type, remote_host, CDB2_PORTMUXPORT,
            errno, strerror(errno));
        port = -1;
        goto after_callback;
    }
    ss = sbuf2open(fd, 0);
    if (ss == 0) {
        snprintf(hndl->errstr, sizeof(hndl->errstr), "%s:%d out of memory\n",
                 __func__, __LINE__);
        close(fd);
        debugprint("sbuf2open returned 0\n");
        port = -1;
        goto after_callback;
    }
    sbuf2settimeout(ss, hndl->connect_timeout, hndl->connect_timeout);
    sbuf2printf(ss, "get %s\n", name);
    sbuf2flush(ss);
    res[0] = '\0';
    sbuf2gets(res, sizeof(res), ss);
    sbuf2close(ss);
    debugprint("get '%s' returns res='%s'\n", name, res);
    if (res[0] == '\0') {
        snprintf(hndl->errstr, sizeof(hndl->errstr),
                 "%s:%d Invalid response from portmux.\n", __func__, __LINE__);
        port = -1;
        goto after_callback;
    }
    port = atoi(res);
    if (port <= 0) {
        snprintf(hndl->errstr, sizeof(hndl->errstr),
                 "%s:%d Invalid response from portmux.\n", __func__, __LINE__);
        port = -1;
    }
after_callback:
    while ((e = cdb2_next_callback(hndl, CDB2_AFTER_PMUX, e)) != NULL) {
        callbackrc = cdb2_invoke_callback(
            hndl, e, 3, CDB2_HOSTNAME, remote_host, CDB2_PORT, CDB2_PORTMUXPORT,
            CDB2_RETURN_VALUE, (intptr_t)port);
        PROCESS_EVENT_CTRL_AFTER(hndl, e, port, callbackrc);
    }
    return port;
}

void cdb2_use_hint(cdb2_hndl_tp *hndl)
{
    hndl->use_hint = 1;
    if (log_calls) {
        fprintf(stderr, "%p> cdb2_use_hint(%p)\n", (void *)pthread_self(),
                hndl);
    }
}

/* try to connect to range from 0 to max starting with begin */
static inline int cdb2_try_connect_range(cdb2_hndl_tp *hndl, int begin, int max)
{
    for (int j = 0; j < max; j++) {
        int i = (begin + j) % max;
        hndl->node_seq = i + 1;
        if (i == hndl->master || i == hndl->connected_host || hndl->hosts_connected[i] == 1)
            continue;
        if (newsql_connect(hndl, i) == 0)
            return 0;
    }
    return -1;
}

static int cdb2_get_dbhosts(cdb2_hndl_tp *hndl);

/* combine hashes similar to hash_combine from boost library */
static uint64_t val_combine(uint64_t lhs, uint64_t rhs)
{
    lhs ^= rhs + 0x9e3779b9 + (lhs << 6) + (lhs >> 2);
    return lhs;
}

static __thread unsigned short rand_state[3] = {0};
static __thread unsigned short do_once = 0;

static int cdb2_random_int()
{
    if (!do_once) {
        struct timeval tv;
        gettimeofday(&tv, NULL);
        /* Initialize rand_state once per thread
         * _PID will ensure that cnonce will be different accross processes
         * Get the initial random state by using thread id and time info. */
        uint32_t tmp[2];
        tmp[0] = tv.tv_sec;
        tmp[1] = tv.tv_usec;
        uint64_t hash = val_combine(*(uint64_t *)tmp, (uint64_t)pthread_self());
        rand_state[0] = hash;
        rand_state[1] = hash >> 16;
        rand_state[2] = hash >> 32;
        do_once = 1;
    }
    return nrand48(rand_state);
}

/* Get random value from range 0 to max-1 excluding 1 value */
static int getRandomExclude(int max, int exclude)
{
    int val = 0;
    if (max < 2)
        return 0;
    for (int i = 0; i < 10; i++) {
        val = cdb2_random_int() % max;
        if (val != exclude)
            return val;
    }
    return val;
}

static int cdb2_connect_sqlhost(cdb2_hndl_tp *hndl)
{
    if (hndl->sb) {
        newsql_disconnect(hndl, hndl->sb, __LINE__);
    }

    int requery_done = 0;

retry_connect:
    debugprint("node_seq=%d flags=0x%x, num_hosts=%d, num_hosts_sameroom=%d\n",
               hndl->node_seq, hndl->flags, hndl->num_hosts,
               hndl->num_hosts_sameroom);

    if ((hndl->node_seq == 0) &&
        ((hndl->flags & CDB2_RANDOM) || ((hndl->flags & CDB2_RANDOMROOM) &&
                                         (hndl->num_hosts_sameroom == 0)))) {
        hndl->node_seq = getRandomExclude(hndl->num_hosts, hndl->master);
    } else if ((hndl->flags & CDB2_RANDOMROOM) && (hndl->node_seq == 0) &&
               (hndl->num_hosts_sameroom > 0)) {
        hndl->node_seq =
            getRandomExclude(hndl->num_hosts_sameroom, hndl->master);
        /* First try on same room. */
        if (0 == cdb2_try_connect_range(hndl, hndl->node_seq,
                                        hndl->num_hosts_sameroom))
            return 0;
    }

    if (0 == cdb2_try_connect_range(hndl, hndl->node_seq, hndl->num_hosts))
        return 0;

    if (hndl->sb == NULL) {
        /* Can't connect to any of the non-master nodes, try connecting to
         * master.*/
        /* After this retry on other nodes. */
        bzero(hndl->hosts_connected, sizeof(hndl->hosts_connected));
        if (newsql_connect(hndl, hndl->master) == 0)
            return 0;
    }

    /* Can't connect to any of the nodes, re-check information about db. */
    if (!(hndl->flags & CDB2_DIRECT_CPU) && requery_done == 0 &&
        cdb2_get_dbhosts(hndl) == 0) {
        requery_done = 1;
        goto retry_connect;
    }

    hndl->connected_host = -1;
    return -1;
}

static inline void ack(cdb2_hndl_tp *hndl)
{
    hndl->ack = 0;
    struct newsqlheader hdr = {.type =
                                   htonl(RESPONSE_HEADER__SQL_RESPONSE_PONG)}; 
    sbuf2write((void *)&hdr, sizeof(hdr), hndl->sb);
    sbuf2flush(hndl->sb);
}

static int cdb2_read_record(cdb2_hndl_tp *hndl, uint8_t **buf, int *len, int *type)
{
    /* Got response */
    SBUF2 *sb = hndl->sb;
    struct newsqlheader hdr = {0};
    int b_read;
    int rc = 0; /* Make compilers happy. */

    void *callbackrc;
    int overwrite_rc = 0;
    cdb2_event *e = NULL;

    while ((e = cdb2_next_callback(hndl, CDB2_BEFORE_READ_RECORD, e)) != NULL) {
        callbackrc = cdb2_invoke_callback(hndl, e, 0);
        PROCESS_EVENT_CTRL_BEFORE(hndl, e, rc, callbackrc, overwrite_rc);
    }

    if (overwrite_rc)
        goto after_callback;

retry:
    b_read = sbuf2fread((char *)&hdr, 1, sizeof(hdr), sb);
    debugprint("READ HDR b_read=%d, sizeof(hdr)=(%zu):\n", b_read, sizeof(hdr));

    if (b_read != sizeof(hdr)) {
        debugprint("bad read or numbytes, b_read=%d, sizeof(hdr)=(%zu):\n",
                   b_read, sizeof(hdr));
        rc = -1;
        /* In TLS 1.3, client authentication happens after handshake (RFC 8446).
           An invalid client (e.g., a revoked cert) may see a successful
           handshake but encounter an error when reading data from the server.
           Catch the error here. */
        if ((hndl->sslerr = sbuf2lasterror(sb, NULL, 0)))
            sbuf2lasterror(sb, hndl->errstr, sizeof(hndl->errstr));
        goto after_callback;
    }

    hdr.type = ntohl(hdr.type);
    hdr.compression = ntohl(hdr.compression);
    hdr.state = ntohl(hdr.state);
    hdr.length = ntohl(hdr.length);
    hndl->ack = (hdr.type == RESPONSE_HEADER__SQL_RESPONSE_PING);

    /* Server requires SSL. Return the header type in `type'.
       We may reach here under DIRECT_CPU mode where we skip DBINFO lookup. */
    if (hdr.type == RESPONSE_HEADER__SQL_RESPONSE_SSL) {
        if (type == NULL) {
            rc = -1;
            goto after_callback;
        }
        *type = hdr.type;
        rc = 0;
        goto after_callback;
    }

    if (hdr.length == 0) {
        debugprint("hdr length (0) from mach %s - going to retry\n",
                   hndl->hosts[hndl->connected_host]);

        /* If we have an AT_RECEIVE_HEARTBEAT event, invoke it now. */
        cdb2_event *e = NULL;
        void *callbackrc;
        while ((e = cdb2_next_callback(hndl, CDB2_AT_RECEIVE_HEARTBEAT, e)) !=
               NULL) {
            int unused;
            (void)unused;
            callbackrc =
                cdb2_invoke_callback(hndl, e, 1, CDB2_QUERY_STATE, hdr.state);
            PROCESS_EVENT_CTRL_AFTER(hndl, e, unused, callbackrc);
        }
        goto retry;
    }

    if (type)
        *type = hdr.type;

    *buf = realloc(*buf, hdr.length);
    if ((*buf) == NULL) {
        fprintf(stderr, "%s: out of memory realloc(%d)\n", __func__, hdr.length);
        rc = -1;
        goto after_callback;
    }

    b_read = sbuf2fread((char *)(*buf), 1, hdr.length, sb);
    debugprint("READ MSG b_read(%d) hdr.length(%d) type(%d)\n", b_read,
               hdr.length, hdr.type);

    *len = hdr.length;
    if (b_read != *len) {
        debugprint("bad read or numbytes, b_read(%d) != *len(%d) type(%d)\n",
                   b_read, *len, *type);
        rc = -1;
        goto after_callback;
    }
    if (hdr.type == RESPONSE_HEADER__SQL_RESPONSE_TRACE) {
        CDB2SQLRESPONSE *response =
            cdb2__sqlresponse__unpack(NULL, hdr.length, *buf);
        if (response->response_type == RESPONSE_TYPE__SP_TRACE) {
            fprintf(stderr, "%s\n", response->info_string);
            cdb2__sqlresponse__free_unpacked(response, NULL);
        } else {
            fprintf(stderr, "%s", response->info_string);
            cdb2__sqlresponse__free_unpacked(response, NULL);
            char cmd[250];
            if (fgets(cmd, 250, stdin) == NULL ||
                strncasecmp(cmd, "quit", 4) == 0) {
                exit(0);
            }
            CDB2QUERY query = CDB2__QUERY__INIT;
            query.spcmd = cmd;
            int loc_len = cdb2__query__get_packed_size(&query);
            unsigned char *locbuf = malloc(loc_len + 1);

            cdb2__query__pack(&query, locbuf);

            struct newsqlheader hdr = {.type =
                                           ntohl(CDB2_REQUEST_TYPE__CDB2QUERY),
                                       .compression = ntohl(0),
                                       .length = ntohl(loc_len)};

            sbuf2write((char *)&hdr, sizeof(hdr), hndl->sb);
            sbuf2write((char *)locbuf, loc_len, hndl->sb);

            int rc = sbuf2flush(hndl->sb);
            free(locbuf);
            if (rc < 0) {
                rc = -1;
                goto after_callback;
            }
        }
        debugprint("- going to retry\n");
        goto retry;
    }

    rc = 0;
after_callback:
    while ((e = cdb2_next_callback(hndl, CDB2_AFTER_READ_RECORD, e)) != NULL) {
        callbackrc =
            cdb2_invoke_callback(hndl, e, 1, CDB2_RETURN_VALUE, (intptr_t)rc);
        PROCESS_EVENT_CTRL_AFTER(hndl, e, rc, callbackrc);
    }
    return rc;
}

static int cdb2_convert_error_code(int rc)
{
    switch (rc) {
    case CDB2__ERROR_CODE__DUP_OLD:
        return CDB2ERR_DUPLICATE;
    case CDB2__ERROR_CODE__PREPARE_ERROR_OLD:
        return CDB2ERR_PREPARE_ERROR;
    default:
        return rc;
    }
}

static void clear_responses(cdb2_hndl_tp *hndl)
{
    if (hndl->lastresponse) {
        if (hndl->protobuf_used_sysmalloc)
            cdb2__sqlresponse__free_unpacked(hndl->lastresponse,
                                             &hndl->allocator);
        hndl->protobuf_offset = 0;
        free((void *)hndl->last_buf);
        hndl->last_buf = NULL;
        hndl->lastresponse = NULL;
    }

    if (hndl->firstresponse) {
        cdb2__sqlresponse__free_unpacked(hndl->firstresponse, NULL);
        free((void *)hndl->first_buf);
        hndl->first_buf = NULL;
        hndl->firstresponse = NULL;
    }
}

static int cdb2_effects_request(cdb2_hndl_tp *hndl)
{
    if (hndl && !hndl->in_trans) {
        return -1;
    }

    if (hndl->error_in_trans)
        return -1;

    clear_responses(hndl);
    CDB2QUERY query = CDB2__QUERY__INIT;
    CDB2DBINFO dbinfoquery = CDB2__DBINFO__INIT;
    dbinfoquery.dbname = hndl->dbname;
    dbinfoquery.has_want_effects = 1;
    dbinfoquery.want_effects = 1;
    query.sqlquery = NULL;
    query.dbinfo = &dbinfoquery;

    int len = cdb2__query__get_packed_size(&query);
    unsigned char *buf = malloc(len + 1);

    cdb2__query__pack(&query, buf);

    struct newsqlheader hdr = {.type = ntohl(CDB2_REQUEST_TYPE__CDB2QUERY),
                               .compression = ntohl(0),
                               .length = ntohl(len)};

    sbuf2write((char *)&hdr, sizeof(hdr), hndl->sb);
    sbuf2write((char *)buf, len, hndl->sb);

    int rc = sbuf2flush(hndl->sb);
    free(buf);
    if (rc < 0)
        return -1;

    int type;

retry_read:
    rc = cdb2_read_record(hndl, &hndl->first_buf, &len, &type);
    if (rc) {
        free((void *)hndl->first_buf);
        hndl->first_buf = NULL;
        sbuf2close(hndl->sb);
        hndl->sb = NULL;
        return -1;
    }
    if (type ==
        RESPONSE_HEADER__SQL_RESPONSE) { /* This might be the error that
                                            happened within transaction. */
        hndl->firstresponse =
            cdb2__sqlresponse__unpack(NULL, len, hndl->first_buf);
        hndl->error_in_trans = 
            cdb2_convert_error_code(hndl->firstresponse->error_code);
        if (hndl->firstresponse->error_string)
            strcpy(hndl->errstr, hndl->firstresponse->error_string);
        goto retry_read;
    }

    if (type == RESPONSE_HEADER__SQL_EFFECTS && hndl->error_in_trans)
        return -1;

    if (type != RESPONSE_HEADER__SQL_EFFECTS) {
        free((void *)hndl->first_buf);
        hndl->first_buf = NULL;
        return -1;
    }

    if (hndl->first_buf == NULL) {
        fprintf(stderr, "td 0x%p %s: Can't read response from the db\n",
                (void *)pthread_self(), __func__);
        return -1;
    }
    hndl->firstresponse = cdb2__sqlresponse__unpack(NULL, len, hndl->first_buf);
    return 0;
}

static int cdb2_send_query(cdb2_hndl_tp *hndl, cdb2_hndl_tp *event_hndl,
                           SBUF2 *sb, const char *dbname, const char *sql,
                           int n_set_commands, int n_set_commands_sent,
                           char **set_commands, int n_bindvars,
                           CDB2SQLQUERY__Bindvalue **bindvars, int ntypes,
                           int *types, int is_begin, int skip_nrows,
                           int retries_done, int do_append, int fromline)
{
    int rc = 0;

    void *callbackrc;
    int overwrite_rc = 0;
    cdb2_event *e = NULL;

    while ((e = cdb2_next_callback(event_hndl, CDB2_BEFORE_SEND_QUERY, e)) !=
           NULL) {
        callbackrc = cdb2_invoke_callback(event_hndl, e, 1, CDB2_SQL, sql);
        PROCESS_EVENT_CTRL_BEFORE(event_hndl, e, rc, callbackrc, overwrite_rc);
    }

    if (overwrite_rc)
        goto after_callback;

    if (log_calls) {
        fprintf(stderr, "td 0x%p %s line %d\n", (void *)pthread_self(),
                __func__, __LINE__);
    }

    int n_features = 0;
    int features[10]; // Max 10 client features??
    CDB2QUERY query = CDB2__QUERY__INIT;
    CDB2SQLQUERY sqlquery = CDB2__SQLQUERY__INIT;
    CDB2SQLQUERY__Snapshotinfo snapshotinfo;

    // This should be sent once right after we connect, not with every query
    CDB2SQLQUERY__Cinfo cinfo = CDB2__SQLQUERY__CINFO__INIT;

    if (!hndl || !hndl->sent_client_info) {
        cinfo.pid = _PID;
        cinfo.th_id = (uint64_t)pthread_self();
        cinfo.host_id = cdb2_hostid();
        cinfo.argv0 = _ARGV0;
        if (hndl && hndl->send_stack)
            cinfo.stack = hndl->stack;
        sqlquery.client_info = &cinfo;
        if (hndl)
            hndl->sent_client_info = 1;
    }

    sqlquery.dbname = (char *)dbname;
    sqlquery.sql_query = (char *)cdb2_skipws(sql);
#if _LINUX_SOURCE
    sqlquery.little_endian = 1;
#else
    sqlquery.little_endian = 0;
#endif

    sqlquery.n_bindvars = n_bindvars;
    sqlquery.bindvars = bindvars;
    sqlquery.n_types = ntypes;
    sqlquery.types = types;
    sqlquery.tzname = (hndl) ? hndl->env_tz : DB_TZNAME_DEFAULT;
    sqlquery.mach_class = cdb2_default_cluster;


    

    query.sqlquery = &sqlquery;

    sqlquery.n_set_flags = n_set_commands - n_set_commands_sent;
    if (sqlquery.n_set_flags)
        sqlquery.set_flags = &set_commands[n_set_commands_sent];

    /* hndl is NULL when we query comdb2db in comdb2db_get_dbhosts(). */
    if (hndl) {
        features[n_features++] = CDB2_CLIENT_FEATURES__SSL;
        if (hndl->request_fp) /* Request server to send back query fingerprint */
            features[n_features++] = CDB2_CLIENT_FEATURES__REQUEST_FP;
        /* Request server to send back row data flat, instead of storing it in
           a nested data structure. This helps reduce server's memory footprint. */
        features[n_features++] = CDB2_CLIENT_FEATURES__FLAT_COL_VALS;

        features[n_features++] = CDB2_CLIENT_FEATURES__ALLOW_MASTER_DBINFO;
        if ((hndl->flags & CDB2_DIRECT_CPU) ||
            (retries_done >= (hndl->num_hosts * 2 - 1) && hndl->master ==
             hndl->connected_host)) {
            features[n_features++] = CDB2_CLIENT_FEATURES__ALLOW_MASTER_EXEC;
        }
        if (retries_done >= hndl->num_hosts) {
            features[n_features++] = CDB2_CLIENT_FEATURES__ALLOW_QUEUING;
        }

        debugprint("sending to %s '%s' from-line %d retries is"
                   " %d do_append is %d\n",
                   hndl->connected_host >= 0 ? hndl->hosts[hndl->connected_host]
                                             : "NOT-CONNECTED",
                   sql, fromline, retries_done, do_append);

        if (hndl->is_retry) {
            sqlquery.has_retry = 1;
            sqlquery.retry = hndl->is_retry;
        }

        if ( !(hndl->flags & CDB2_READ_INTRANS_RESULTS) && is_begin) {
            features[n_features++] = CDB2_CLIENT_FEATURES__SKIP_INTRANS_RESULTS;
        }

        /* Have a query id associated with each transaction/query */
        sqlquery.has_cnonce = 1;
        sqlquery.cnonce.data = (uint8_t *)hndl->cnonce.str;
        sqlquery.cnonce.len = strlen(hndl->cnonce.str);

        if (hndl->snapshot_file) {
            cdb2__sqlquery__snapshotinfo__init(&snapshotinfo);
            snapshotinfo.file = hndl->snapshot_file;
            snapshotinfo.offset = hndl->snapshot_offset;
            sqlquery.snapshot_info = &snapshotinfo;
        }
    } else if (retries_done) {
        features[n_features++] = CDB2_CLIENT_FEATURES__ALLOW_MASTER_DBINFO;
        features[n_features++] = CDB2_CLIENT_FEATURES__ALLOW_MASTER_EXEC;
        features[n_features++] = CDB2_CLIENT_FEATURES__ALLOW_QUEUING;
    }

    if (hndl && hndl->flags & CDB2_SQL_ROWS) {
        features[n_features++] = CDB2_CLIENT_FEATURES__SQLITE_ROW_FORMAT;
    }

    if (n_features) {
        sqlquery.n_features = n_features;
        sqlquery.features = features;
    }

    if (skip_nrows) {
        sqlquery.has_skip_rows = 1;
        sqlquery.skip_rows = skip_nrows;
    }

    if (hndl && hndl->context_msgs.has_changed == 1 &&
        hndl->context_msgs.count > 0) {
        sqlquery.n_context = hndl->context_msgs.count;
        sqlquery.context = hndl->context_msgs.message;
        /* Reset the has_changed flag. */
        hndl->context_msgs.has_changed = 0;
    }

    uint8_t trans_append = hndl && hndl->in_trans && do_append;
    CDB2SQLQUERY__Reqinfo req_info = CDB2__SQLQUERY__REQINFO__INIT;
    req_info.timestampus = (hndl ? hndl->timestampus : 0);
    req_info.num_retries = retries_done;
    sqlquery.req_info = &req_info;

    int len = cdb2__query__get_packed_size(&query);

    unsigned char *buf;
    int on_heap = 1;
    if (trans_append || len > MAX_BUFSIZE_ONSTACK) {
        buf = malloc(len + 1);
    } else {
        buf = alloca(len + 1);
        on_heap = 0;
    }

    cdb2__query__pack(&query, buf);

    struct newsqlheader hdr = {.type = ntohl(CDB2_REQUEST_TYPE__CDB2QUERY),
                               .compression = ntohl(0),
                               .length = ntohl(len)};

    // finally send header and query
    rc = sbuf2write((char *)&hdr, sizeof(hdr), sb);
    if (rc != sizeof(hdr))
        debugprint("sbuf2write rc = %d\n", rc);

    rc = sbuf2write((char *)buf, len, sb);
    if (rc != len)
        debugprint("sbuf2write rc = %d (len = %d)\n", rc, len);

    rc = sbuf2flush(sb);
    if (rc < 0) {
        debugprint("sbuf2flush rc = %d\n", rc);
        if (on_heap)
            free(buf);
        rc = -1;
        goto after_callback;
    }

    if (trans_append) {
        /* Retry number of transaction is different from that of query.*/
        cdb2_query_list *item = malloc(sizeof(cdb2_query_list));
        item->buf = buf;
        item->len = len;
        item->is_read = hndl->is_read;
        item->next = NULL;
        item->sql = strdup(sql);
        cdb2_query_list *last = hndl->query_list;
        if (last == NULL) {
            hndl->query_list = item;
        } else {
            while (last->next != NULL)
                last = last->next;
            last->next = item;
        }
    } else if (on_heap) {
        free(buf);
    }

    rc = 0;

after_callback:
    while ((e = cdb2_next_callback(event_hndl, CDB2_AFTER_SEND_QUERY, e)) !=
           NULL) {
        callbackrc = cdb2_invoke_callback(event_hndl, e, 2, CDB2_SQL, sql,
                                          CDB2_RETURN_VALUE, (intptr_t)rc);
        PROCESS_EVENT_CTRL_AFTER(event_hndl, e, rc, callbackrc);
    }
    return rc;
}

/* All "soft" errors are retryable .. constraint violation are not */
static int is_retryable(int err_val)
{
    switch (err_val) {
    case CDB2ERR_CHANGENODE:
    case CDB2ERR_NOMASTER:
    case CDB2ERR_TRAN_IO_ERROR:
    case CDB2ERR_REJECTED:
    case CDB2__ERROR_CODE__MASTER_TIMEOUT:
        return 1;

    default:
        return 0;
    }
}

static int retry_queries_and_skip(cdb2_hndl_tp *hndl, int num_retry,
                                  int skip_nrows);

#define PRINT_AND_RETURN(rcode)                                                \
    do {                                                                       \
        debugprint("%s: cnonce '%s' [%d][%d] "                                 \
                   "returning %d\n",                                           \
                   rcode == 0 ? "" : "XXX ", hndl->cnonce.str,                 \
                   hndl->snapshot_file, hndl->snapshot_offset, rcode);         \
        return (rcode);                                                        \
    } while (0)

#define PRINT_AND_RETURN_OK(rcode)                                             \
    do {                                                                       \
        debugprint("cnonce '%s' [%d][%d] "                                     \
                   "returning %d\n",                                           \
                   hndl->cnonce.str, hndl->snapshot_file,                      \
                   hndl->snapshot_offset, rcode);                              \
        return (rcode);                                                        \
    } while (0)

static int cdb2_next_record_int(cdb2_hndl_tp *hndl, int shouldretry)
{
    int len;
    int rc;
    int num_retry = 0;

    if (hndl->ack)
        ack(hndl);

retry_next_record:
    if (hndl->first_buf == NULL || hndl->sb == NULL)
        PRINT_AND_RETURN_OK(CDB2_OK_DONE);

    if (hndl->firstresponse->error_code)
        PRINT_AND_RETURN_OK(hndl->firstresponse->error_code);

    if (hndl->lastresponse) {
        if (hndl->lastresponse->response_type == RESPONSE_TYPE__LAST_ROW) {
            PRINT_AND_RETURN_OK(CDB2_OK_DONE);
        }

        if ((hndl->lastresponse->response_type ==
                 RESPONSE_TYPE__COLUMN_VALUES ||
             hndl->lastresponse->response_type == RESPONSE_TYPE__SQL_ROW) &&
            hndl->lastresponse->error_code != 0) {
            int rc = cdb2_convert_error_code(hndl->lastresponse->error_code);
            if (hndl->in_trans) {
                /* Give the same error for every query until commit/rollback */
                hndl->error_in_trans = rc;
            }
            PRINT_AND_RETURN_OK(rc);
        }
    }

    rc = cdb2_read_record(hndl, &hndl->last_buf, &len, NULL);
    if (rc) {
        newsql_disconnect(hndl, hndl->sb, __LINE__);
        sprintf(hndl->errstr, "%s: Timeout while reading response from server",
                __func__);
    retry:
        debugprint("retry: shouldretry=%d, snapshot_file=%d, num_retry=%d\n",
                   shouldretry, hndl->snapshot_file, num_retry);
        if (shouldretry && hndl->snapshot_file && num_retry < hndl->max_retries) {
            num_retry++;
            if (num_retry > hndl->num_hosts) {
                int tmsec;
                tmsec = (num_retry - hndl->num_hosts) * 100;
                if (tmsec > 1000)
                    tmsec = 1000;
                poll(NULL, 0, tmsec);
            }
            cdb2_connect_sqlhost(hndl);
            if (hndl->sb == NULL) {
                if (hndl->sslerr != 0)
                    PRINT_AND_RETURN_OK(-1);
                goto retry;
            }
            rc = retry_queries_and_skip(hndl, num_retry, hndl->rows_read);
            if (rc) {
                newsql_disconnect(hndl, hndl->sb, __LINE__);
                goto retry;
            }
            goto retry_next_record;
        }
        PRINT_AND_RETURN_OK(-1);
    }

    if (hndl->last_buf == NULL) {
        newsql_disconnect(hndl, hndl->sb, __LINE__);
        sprintf(hndl->errstr, "%s: No response from server", __func__);
        PRINT_AND_RETURN_OK(-1);
    }

    /* free previous response */
    if (hndl->lastresponse) {
        if (hndl->protobuf_used_sysmalloc)
            cdb2__sqlresponse__free_unpacked(hndl->lastresponse,
                                             &hndl->allocator);
        hndl->protobuf_offset = 0;
    }

    hndl->lastresponse =
        cdb2__sqlresponse__unpack(&hndl->allocator, len, hndl->last_buf);
    debugprint("hndl->lastresponse->response_type=%d\n",
               hndl->lastresponse->response_type);

    if (hndl->flags & CDB2_SQL_ROWS &&
        hndl->lastresponse->response_type != RESPONSE_TYPE__LAST_ROW &&
        !hndl->lastresponse->has_sqlite_row) {
        debugprint("received regular row when asked for sqlite format\n");
        sprintf(hndl->errstr, "remote is R7 or lower");
        return -1;
    }

    if (hndl->lastresponse->snapshot_info &&
        hndl->lastresponse->snapshot_info->file) {
        hndl->snapshot_file = hndl->lastresponse->snapshot_info->file;
        hndl->snapshot_offset = hndl->lastresponse->snapshot_info->offset;
    }

    if (hndl->lastresponse->response_type == RESPONSE_TYPE__COLUMN_VALUES ||
        hndl->lastresponse->response_type == RESPONSE_TYPE__SQL_ROW) {
        // "Good" rcodes are not retryable
        if (is_retryable(hndl->lastresponse->error_code) &&
            hndl->snapshot_file) {
            newsql_disconnect(hndl, hndl->sb, __LINE__);
            sprintf(hndl->errstr,
                    "%s: Timeout while reading response from server", __func__);
            goto retry;
        }

        hndl->rows_read++;
        if (hndl->in_trans) {
            /* Give the same error for every query until commit/rollback */
            hndl->error_in_trans =
                cdb2_convert_error_code(hndl->lastresponse->error_code);
        }

        debugprint("error_string=%s\n", hndl->lastresponse->error_string);
        rc = cdb2_convert_error_code(hndl->lastresponse->error_code);
        PRINT_AND_RETURN_OK(rc);
    }

    if (hndl->lastresponse->response_type == RESPONSE_TYPE__LAST_ROW) {
        int ii = 0;

        // check for begin that couldn't retrieve the durable lsn from master
        if (is_retryable(hndl->lastresponse->error_code)) {
            newsql_disconnect(hndl, hndl->sb, __LINE__);
            sprintf(hndl->errstr,
                    "%s: Timeout while reading response from server", __func__);
            debugprint("Timeout while reading response from server\n");
            return hndl->lastresponse->error_code;
        }

        if (hndl->num_set_commands) {
            hndl->num_set_commands_sent = hndl->num_set_commands;
        }
        for (ii = 0; ii < hndl->lastresponse->n_features; ii++) {
            if (hndl->in_trans && (CDB2_SERVER_FEATURES__SKIP_INTRANS_RESULTS ==
                                   hndl->lastresponse->features[ii]))
                hndl->read_intrans_results = 0;
        }

        PRINT_AND_RETURN_OK(CDB2_OK_DONE);
    }

    PRINT_AND_RETURN_OK(-1);
}

int cdb2_next_record(cdb2_hndl_tp *hndl)
{
    int rc = 0;

    void *callbackrc;
    int overwrite_rc = 0;
    cdb2_event *e = NULL;

    while ((e = cdb2_next_callback(hndl, CDB2_AT_ENTER_NEXT_RECORD, e)) !=
           NULL) {
        callbackrc = cdb2_invoke_callback(hndl, e, 0);
        PROCESS_EVENT_CTRL_BEFORE(hndl, e, rc, callbackrc, overwrite_rc);
    }

    if (overwrite_rc)
        goto after_callback;

    if (hndl->in_trans && !hndl->read_intrans_results && !hndl->is_read) {
        rc = CDB2_OK_DONE;
    } else if (hndl->lastresponse && hndl->first_record_read == 0) {
        hndl->first_record_read = 1;
        if (hndl->lastresponse->response_type == RESPONSE_TYPE__COLUMN_VALUES ||
            hndl->lastresponse->response_type == RESPONSE_TYPE__SQL_ROW) {
            rc = hndl->lastresponse->error_code;
        } else if (hndl->lastresponse->response_type ==
                   RESPONSE_TYPE__LAST_ROW) {
            if (hndl->num_set_commands) {
                hndl->num_set_commands_sent = hndl->num_set_commands;
            }
            rc = CDB2_OK_DONE;
        } else {
            rc = -1;
        }
    } else {
        rc = cdb2_next_record_int(hndl, 1);
    }

    if (log_calls)
        fprintf(stderr, "%p> cdb2_next_record(%p) = %d\n",
                (void *)pthread_self(), hndl, rc);

after_callback:
    while ((e = cdb2_next_callback(hndl, CDB2_AT_EXIT_NEXT_RECORD, e)) !=
           NULL) {
        callbackrc =
            cdb2_invoke_callback(hndl, e, 1, CDB2_RETURN_VALUE, (intptr_t)rc);
        PROCESS_EVENT_CTRL_AFTER(hndl, e, rc, callbackrc);
    }

    return rc;
}

int cdb2_get_effects(cdb2_hndl_tp *hndl, cdb2_effects_tp *effects)
{
    int rc = 0;

    while (cdb2_next_record_int(hndl, 0) == CDB2_OK)
        ;

    if (hndl->lastresponse == NULL) {
        int lrc = cdb2_effects_request(hndl);
        if (lrc) {
            rc = -1;
        } else if (hndl->firstresponse && hndl->firstresponse->effects) {
            effects->num_affected = hndl->firstresponse->effects->num_affected;
            effects->num_selected = hndl->firstresponse->effects->num_selected;
            effects->num_updated = hndl->firstresponse->effects->num_updated;
            effects->num_deleted = hndl->firstresponse->effects->num_deleted;
            effects->num_inserted = hndl->firstresponse->effects->num_inserted;
            cdb2__sqlresponse__free_unpacked(hndl->firstresponse, NULL);
            free((void *)hndl->first_buf);
            hndl->first_buf = NULL;
            hndl->firstresponse = NULL;
            rc = 0;
        } else {
            rc = -1;
        }
    } else if (hndl->lastresponse->effects) {
        effects->num_affected = hndl->lastresponse->effects->num_affected;
        effects->num_selected = hndl->lastresponse->effects->num_selected;
        effects->num_updated = hndl->lastresponse->effects->num_updated;
        effects->num_deleted = hndl->lastresponse->effects->num_deleted;
        effects->num_inserted = hndl->lastresponse->effects->num_inserted;
        rc = 0;
    } else {
        rc = -1;
    }

    if (log_calls) {
        fprintf(stderr, "%p> cdb_get_effects(%p) = %d", (void *)pthread_self(),
                hndl, rc);
        if (rc == 0)
            fprintf(stderr, " => affected %d, selected %d, updated %d, deleted "
                            "%d, inserted %d\n",
                    effects->num_affected, effects->num_selected,
                    effects->num_updated, effects->num_deleted,
                    effects->num_inserted);
    }

    return rc;
}

static void free_events(cdb2_hndl_tp *hndl)
{
    cdb2_event *curre, *preve;
    curre = hndl->events.next;
    while (curre != NULL) {
        preve = curre;
        curre = curre->next;
        free(preve);
    }
}

static void free_query_list(cdb2_query_list *head)
{
    cdb2_query_list *ditem;
    while (head != NULL) {
        ditem = head;
        head = head->next;
        free(ditem->sql);
        free(ditem->buf);
        free(ditem);
    }
}

/* Free query list and reset the pointer. */
static inline void free_query_list_on_handle(cdb2_hndl_tp *hndl)
{
    free_query_list(hndl->query_list);
    hndl->query_list = NULL;
}

int cdb2_close(cdb2_hndl_tp *hndl)
{
    cdb2_event *curre;
    void *callbackrc;
    int rc = 0;

    if (log_calls)
        fprintf(stderr, "%p> cdb2_close(%p)\n", (void *)pthread_self(), hndl);

    if (!hndl)
        return 0;

    if (hndl->ack)
        ack(hndl);

    if (hndl->auto_consume_timeout_ms > 0 && hndl->sb && !hndl->in_trans && hndl->firstresponse &&
        (!hndl->lastresponse || (hndl->lastresponse->response_type != RESPONSE_TYPE__LAST_ROW))) {
        int nrec = 0;
        sbuf2settimeout(hndl->sb, hndl->auto_consume_timeout_ms, hndl->auto_consume_timeout_ms);
        struct timeval tv;
        gettimeofday(&tv, NULL);
        uint64_t starttimems = ((uint64_t)tv.tv_sec) * 1000 + tv.tv_usec / 1000;
        while (cdb2_next_record_int(hndl, 0) == CDB2_OK) {
            nrec++;
            gettimeofday(&tv, NULL);
            uint64_t curr = ((uint64_t)tv.tv_sec) * 1000 + tv.tv_usec / 1000;
            /* auto consume for up to CDB2_AUTO_CONSUME_TIMEOUT_MS */
            if (curr - starttimems >= hndl->auto_consume_timeout_ms)
                break;
        }
        if (hndl->debug_trace) {
            gettimeofday(&tv, NULL);
            uint64_t curr = ((uint64_t)tv.tv_sec) * 1000 + tv.tv_usec / 1000;
            fprintf(stderr, "%s: auto consume %d records took %" PRIu64 " ms\n",
                    __func__, nrec, curr - starttimems);
        }
    }

    if (hndl->sb)
        newsql_disconnect(hndl, hndl->sb, __LINE__);

    if (hndl->firstresponse) {
        cdb2__sqlresponse__free_unpacked(hndl->firstresponse, NULL);
        free((void *)hndl->first_buf);
        hndl->first_buf = NULL;
    }

    if (hndl->lastresponse) {
        if (hndl->protobuf_used_sysmalloc)
            cdb2__sqlresponse__free_unpacked(hndl->lastresponse,
                                             &hndl->allocator);
        hndl->protobuf_offset = 0;
        free((void *)hndl->last_buf);
    }

    if (hndl->protobuf_data)
        free(hndl->protobuf_data);

    if (hndl->num_set_commands) {
        while (hndl->num_set_commands) {
            hndl->num_set_commands--;
            free(hndl->commands[hndl->num_set_commands]);
        }
        free(hndl->commands);
        hndl->commands = NULL;
    }

    free(hndl->query);
    free(hndl->query_hint);
    free(hndl->hint);
    free(hndl->sql);

    cdb2_clearbindings(hndl);
    cdb2_free_context_msgs(hndl);
    free(hndl->sslpath);
    free(hndl->cert);
    free(hndl->key);
    free(hndl->ca);
    free(hndl->crl);
    if (hndl->sess) {
        /* This is correct - we don't have to do it under lock. */
        hndl->sess->ref = 0;
    }

    curre = NULL;
    while ((curre = cdb2_next_callback(hndl, CDB2_AT_CLOSE, curre)) != NULL) {
        callbackrc = cdb2_invoke_callback(hndl, curre, 1, CDB2_RETURN_VALUE,
                                          (intptr_t)rc);
        PROCESS_EVENT_CTRL_AFTER(hndl, curre, rc, callbackrc);
    }

    free_events(hndl);
    free_query_list(hndl->query_list);

    free(hndl);
    return rc;
}

static int next_cnonce(cdb2_hndl_tp *hndl)
{
    /* 1. Get the current epoch in microseconds.
       2. If the epoch is equal to the time embedded in `seq',
          increment the sequence number. If the sequence number wraps
          around 0, return an error.
       3. If the epoch is greater than the time embedded in `seq',
          3.1 If the embedded time is 0, which means this is the 1st time
              a cnonce is generated, initialze `hostid', `pid' and `hndl'.
          embed the epoch to `seq' and reset the sequence number to 0.
       4. Otherwise, return an error. */

    int rc;
    struct timeval tv;
    uint64_t cnt, seq, tm, now;
    cnonce_t *c;

    static char hex[] = "0123456789abcdef";
    char *in, *out, *end;

    rc = gettimeofday(&tv, NULL);
    if (rc != 0)
        return rc;
    c = &hndl->cnonce;
    seq = c->seq;
    tm = (seq & TIME_MASK) >> CNT_BITS;
    now = tv.tv_sec * 1000000 + tv.tv_usec;
    if (now == tm) {
        cnt = ((seq & CNT_MASK) + 1) & CNT_MASK;
        if (cnt == 0) {
            snprintf(hndl->errstr, sizeof(hndl->errstr),
                     "Transaction rate too high.");
            rc = E2BIG;
        } else {
            c->seq = (seq & TIME_MASK) | cnt;
        }
    } else if (now > tm) {
        if (tm == 0) {
            c->hostid = _MACHINE_ID;
            c->pid = _PID;
            c->hndl = hndl;
            c->ofs = sprintf(c->str, CNONCE_STR_FMT, c->hostid, c->pid,
                             (unsigned long long)c->hndl);
        }
        c->seq = (now << CNT_BITS);
    } else {
        rc = EINVAL;
    }

    if (rc == 0) {
        in = (char *)&c->seq;
        end = in + sizeof(c->seq);
        out = c->str + c->ofs;

        while (in != end) {
            char i = *(in++);
            *(out++) = hex[(i & 0xf0) >> 4];
            *(out++) = hex[i & 0x0f];
        }
        *out = 0;
    }
    return rc;
}

static int cdb2_query_with_hint(cdb2_hndl_tp *hndl, const char *sqlquery,
                                int len, char *short_identifier, char **hint,
                                char **query_hint)
{
    int len_id = strlen(short_identifier);
    if (len_id > 128) {
        sprintf(hndl->errstr, "Short identifier is too long.");
        return -1;
    }
    const char *first = cdb2_skipws(sqlquery);
    const char *tail = first;
    while (*tail && !isspace(*tail)) {
        ++tail;
    }
    int first_len = tail - first;
    char pfx[] = " /*+ RUNCOMDB2SQL ";
    char sfx[] = " */";
    size_t sz;
    char *sql;

    sz = first_len + sizeof(pfx) + sizeof(sfx) + len_id + 1;
    sql = malloc(sz);
    snprintf(sql, sz, "%.*s%s%s%s", first_len, first, pfx, short_identifier, sfx);
    *hint = sql;

    sz = len + sizeof(pfx) + sizeof(sfx) + len_id + 1;
    sql = malloc(sz);
    snprintf(sql, sz, "%.*s%s%s%s%s", first_len, first, pfx, short_identifier, sfx, tail);
    *query_hint = sql;
    return 0;
}

int cdb2_run_statement(cdb2_hndl_tp *hndl, const char *sql)
{
    return cdb2_run_statement_typed(hndl, sql, 0, NULL);
}

static void parse_dbresponse(CDB2DBINFORESPONSE *dbinfo_response, char valid_hosts[][CDB2HOSTNAME_LEN],
                             int *valid_ports, int *master_node, int *num_valid_hosts, int *num_valid_sameroom_hosts,
                             int debug_trace, peer_ssl_mode *s_mode)
{
    if (log_calls)
        fprintf(stderr, "td %" PRIxPTR "%s:%d\n", (intptr_t)pthread_self(), __func__,
                __LINE__);
    int num_hosts = dbinfo_response->n_nodes;
    *num_valid_hosts = 0;
    if (num_valid_sameroom_hosts)
        *num_valid_sameroom_hosts = 0;
    int myroom = 0;
    int i = 0;

    if (debug_trace) {
        /* Print a list of nodes received via dbinforesponse. */
        fprintf(stderr, "dbinforesponse:\n%s (master)\n",
                dbinfo_response->master->name);
        for (i = 0; i < num_hosts; i++) {
            CDB2DBINFORESPONSE__Nodeinfo *currnode = dbinfo_response->nodes[i];
            if (strcmp(dbinfo_response->master->name, currnode->name) == 0) {
                continue;
            }
            fprintf(stderr, "%s\n", currnode->name);
        }
    }

    for (i = 0; i < num_hosts; i++) {
        CDB2DBINFORESPONSE__Nodeinfo *currnode = dbinfo_response->nodes[i];
        if (!myroom) {
            if (currnode->has_room) {
                myroom = currnode->room;
            } else {
                myroom = -1;
            }
        }
        if (currnode->incoherent)
            continue;

        if (strlen(currnode->name) >= CDB2HOSTNAME_LEN)
            continue;

        strncpy(valid_hosts[*num_valid_hosts], currnode->name, CDB2HOSTNAME_LEN);
        if (currnode->has_port) {
            valid_ports[*num_valid_hosts] = currnode->port;
        } else {
            valid_ports[*num_valid_hosts] = -1;
        }
        if (strcmp(currnode->name, dbinfo_response->master->name) == 0)
            *master_node = *num_valid_hosts;

        if (log_calls)
            fprintf(stderr, "td %" PRIxPTR "%s:%d, %d) host=%s(%d)%s\n",
                    (intptr_t) pthread_self(), __func__, __LINE__,
                    *num_valid_hosts, valid_hosts[*num_valid_hosts],
                    valid_ports[*num_valid_hosts],
                    (*master_node == *num_valid_hosts) ? "*" : "");

        if (num_valid_sameroom_hosts && (myroom == currnode->room))
            (*num_valid_sameroom_hosts)++;

        (*num_valid_hosts)++;
    }

    /* Add incoherent nodes too, don't count them for same room hosts. */
    for (i = 0; i < num_hosts; i++) {
        CDB2DBINFORESPONSE__Nodeinfo *currnode = dbinfo_response->nodes[i];
        if (!currnode->incoherent)
            continue;
        strncpy(valid_hosts[*num_valid_hosts], currnode->name,
                sizeof(valid_hosts[*num_valid_hosts]) - 1);
        if (currnode->has_port) {
            valid_ports[*num_valid_hosts] = currnode->port;
        } else {
            valid_ports[*num_valid_hosts] = -1;
        }
        if (currnode->number == dbinfo_response->master->number)
            *master_node = *num_valid_hosts;

        (*num_valid_hosts)++;
    }

    if (!dbinfo_response->has_require_ssl)
        *s_mode = PEER_SSL_UNSUPPORTED;
    else if (dbinfo_response->require_ssl)
        *s_mode = PEER_SSL_REQUIRE;
    else
        *s_mode = PEER_SSL_ALLOW;
}

static int retry_query_list(cdb2_hndl_tp *hndl, int num_retry, int run_last)
{
    debugprint("retry_all %d, intran %d\n", hndl->retry_all, hndl->in_trans);

    if (!hndl->retry_all || !hndl->in_trans)
        return 0;

    int rc = 0;
    if (!(hndl->snapshot_file || hndl->query_no <= 1)) {
        debugprint("in_trans=%d snapshot_file=%d query_no=%d\n", hndl->in_trans,
                   hndl->snapshot_file, hndl->query_no);
        sprintf(hndl->errstr, "Database disconnected while in transaction.");
        return CDB2ERR_TRAN_IO_ERROR; /* Fail if disconnect happens in
                                         transaction which doesn't have snapshot
                                         info.*/
    }

    /* Replay all the queries. */
    char *host = "NOT-CONNECTED";
    if (hndl->connected_host >= 0)
        host = hndl->hosts[hndl->connected_host];

    /*Send Begin. */
    hndl->is_retry = num_retry;

    clear_responses(hndl);
    hndl->read_intrans_results = 1;

    hndl->in_trans = 0;
    debugprint("sending 'begin' to %s\n", host);
    rc = cdb2_send_query(hndl, hndl, hndl->sb, hndl->dbname, "begin",
                         hndl->num_set_commands, hndl->num_set_commands_sent,
                         hndl->commands, 0, NULL, 0, NULL, 1, 0, num_retry, 0,
                         __LINE__);
    hndl->in_trans = 1;
    debugprint("cdb2_send_query rc = %d, setting in_trans to 1\n", rc);

    if (rc != 0) {
        sbuf2close(hndl->sb);
        hndl->sb = NULL;
        debugprint("send_query host=%s rc=%d; returning 1\n", host, rc);
        return 1;
    }
    int len = 0;
    int type = 0;
    rc = cdb2_read_record(hndl, &hndl->first_buf, &len, &type);
    if (rc) {
        sbuf2close(hndl->sb);
        hndl->sb = NULL;
        debugprint("cdb2_read_record from %s rc=%d, returning 1\n", host, rc);
        return 1;
    }

    if (type == RESPONSE_HEADER__DBINFO_RESPONSE) {
        if (hndl->flags & CDB2_DIRECT_CPU) {
            debugprint("directcpu will ignore dbinfo\n");
            return 1;
        }
        /* The master sent info about nodes that might be coherent. */
        sbuf2close(hndl->sb);
        hndl->sb = NULL;
        CDB2DBINFORESPONSE *dbinfo_response = NULL;
        dbinfo_response =
            cdb2__dbinforesponse__unpack(NULL, len, hndl->first_buf);
        parse_dbresponse(dbinfo_response, hndl->hosts, hndl->ports,
                         &hndl->master, &hndl->num_hosts,
                         &hndl->num_hosts_sameroom, hndl->debug_trace,
                         &hndl->s_sslmode);
        cdb2__dbinforesponse__free_unpacked(dbinfo_response, NULL);
        debugprint("type=%d returning 1\n", type);

        /* Clear cached SSL sessions - Hosts may have changed. */
        if (hndl->sess != NULL) {
            SSL_SESSION_free(hndl->sess->sessobj);
            hndl->sess->sessobj = NULL;
        }
        return 1;
    }
    if (hndl->first_buf != NULL) {
        hndl->firstresponse =
            cdb2__sqlresponse__unpack(NULL, len, hndl->first_buf);
    } else {
        fprintf(stderr, "td 0x%p %s:%d: Can't read response from DB\n",
                (void *)pthread_self(), __func__, __LINE__);
        sbuf2close(hndl->sb);
        hndl->sb = NULL;
        return 1;
    }
    while ((rc = cdb2_next_record_int(hndl, 0)) == CDB2_OK)
        ;

    if (hndl->sb == NULL) {
        debugprint("sb is NULL, next_record returns %d, returning 1\n", rc);
        return 1;
    }

    cdb2_query_list *item = hndl->query_list;
    int i = 0;
    while (item != NULL) { /* Send all but the last query. */

        /* This is the case when we got disconnected while reading the
           query.
           In that case retry all the queries and skip their results,
           except the last one. */
        if (run_last == 0 && item->next == NULL)
            break;

        struct newsqlheader hdr = {.type = ntohl(CDB2_REQUEST_TYPE__CDB2QUERY),
                                   .compression = ntohl(0),
                                   .length = ntohl(item->len)};
        debugprint("resending '%s' to %s\n", item->sql, host);

        sbuf2write((char *)&hdr, sizeof(hdr), hndl->sb);
        sbuf2write((char *)item->buf, item->len, hndl->sb);
        sbuf2flush(hndl->sb);

        clear_responses(hndl);

        int len = 0;
        i++;

        if (!hndl->read_intrans_results && !item->is_read) {
            item = item->next;
            continue;
        }
        /* This is for select queries, we send just the last row. */
        rc = cdb2_read_record(hndl, &hndl->first_buf, &len, NULL);
        if (rc) {
            debugprint("Can't read response from the db node %s\n", host);
            free(hndl->first_buf);
            hndl->first_buf = NULL;
            sbuf2close(hndl->sb);
            hndl->sb = NULL;
            return 1;
        }
        if (hndl->first_buf != NULL) {
            hndl->firstresponse =
                cdb2__sqlresponse__unpack(NULL, len, hndl->first_buf);
        } else {
            debugprint("Can't read response from the db node %s\n", host);
            sbuf2close(hndl->sb);
            hndl->sb = NULL;
            return 1;
        }
        int num_read = 0;
        int read_rc;

        while ((read_rc = cdb2_next_record_int(hndl, 0)) == CDB2_OK) {
            num_read++;
        }

        if (hndl->sb == NULL) {
            debugprint("sb is NULL, next_record_int returns "
                       "%d, returning 1\n",
                       read_rc);
            return 1;
        }

        item = item->next;
    }
    clear_responses(hndl);
    return 0;
}

static int retry_queries_and_skip(cdb2_hndl_tp *hndl, int num_retry,
                                  int skip_nrows)
{
    debugprint("num_retry=%d, skip_nrows=%d\n", num_retry, skip_nrows);

    int rc = 0, len;
    if (!(hndl->snapshot_file))
        return -1;

    hndl->retry_all = 1;

    if (hndl->in_trans) {
        rc = retry_query_list(hndl, num_retry, 0);
        if (rc) {
            PRINT_AND_RETURN_OK(rc);
        }
    }
    hndl->is_retry = num_retry;

    rc = cdb2_send_query(hndl, hndl, hndl->sb, hndl->dbname, hndl->sql,
                         hndl->num_set_commands, hndl->num_set_commands_sent,
                         hndl->commands, hndl->n_bindvars, hndl->bindvars,
                         hndl->ntypes, hndl->types, 0, skip_nrows, num_retry, 0,
                         __LINE__);
    if (rc) {
        PRINT_AND_RETURN_OK(rc);
    }

    rc = cdb2_read_record(hndl, &hndl->first_buf, &len, NULL);

    if (rc) {
        free(hndl->first_buf);
        hndl->first_buf = NULL;
        PRINT_AND_RETURN_OK(rc);
    }

    if (hndl->first_buf != NULL) {
        hndl->firstresponse =
            cdb2__sqlresponse__unpack(NULL, len, hndl->first_buf);
    }

    PRINT_AND_RETURN_OK(rc);
}

static void process_set_local(cdb2_hndl_tp *hndl, const char *set_command)
{
    const char *p = &set_command[sizeof("SET") - 1];

    p = cdb2_skipws(p);

    if (strncasecmp(p, "hasql", 5) == 0) {
        p += sizeof("HASQL");
        p = cdb2_skipws(p);
        if (strncasecmp(p, "on", 2) == 0)
            hndl->is_hasql = 1;
        else
            hndl->is_hasql = 0;
        return;
    }

    if (strncasecmp(p, "admin", 5) == 0) {
        p += sizeof("ADMIN");
        p = cdb2_skipws(p);
        if (strncasecmp(p, "on", 2) == 0)
            hndl->is_admin = 1;
        else
            hndl->is_admin = 0;
        return;
    }
}

/*
 *  0 - Processed an SSL set
 * >0 - Failed to process an SSL set
 * <0 - Not an SSL set
 */
static int process_ssl_set_command(cdb2_hndl_tp *hndl, const char *cmd)
{
    int rc = 0;
    const char *p = &cmd[sizeof("SET") - 1];
    p = cdb2_skipws(p);

    if (strncasecmp(p, "SSL_MODE", sizeof("SSL_MODE") - 1) == 0) {
        p += sizeof("SSL_MODE");
        p = cdb2_skipws(p);
        hndl->c_sslmode = ssl_string_to_mode(p, &hndl->nid_dbname);
    } else if (strncasecmp(p, SSL_CERT_PATH_OPT,
                           sizeof(SSL_CERT_PATH_OPT) - 1) == 0) {
        p += sizeof(SSL_CERT_PATH_OPT);
        p = cdb2_skipws(p);
        free(hndl->sslpath);
        hndl->sslpath = strdup(p);
        if (hndl->sslpath == NULL)
            rc = ENOMEM;
    } else if (strncasecmp(p, SSL_CERT_OPT, sizeof(SSL_CERT_OPT) - 1) == 0) {
        p += sizeof(SSL_CERT_OPT);
        p = cdb2_skipws(p);
        free(hndl->cert);
        hndl->cert = strdup(p);
        if (hndl->cert == NULL)
            rc = ENOMEM;
    } else if (strncasecmp(p, SSL_KEY_OPT, sizeof(SSL_KEY_OPT) - 1) == 0) {
        p += sizeof(SSL_KEY_OPT);
        p = cdb2_skipws(p);
        free(hndl->key);
        hndl->key = strdup(p);
        if (hndl->key == NULL)
            rc = ENOMEM;
    } else if (strncasecmp(p, SSL_CA_OPT, sizeof(SSL_CA_OPT) - 1) == 0) {
        p += sizeof(SSL_CA_OPT);
        p = cdb2_skipws(p);
        free(hndl->ca);
        hndl->ca = strdup(p);
        if (hndl->ca == NULL)
            rc = ENOMEM;
#if HAVE_CRL
    } else if (strncasecmp(p, SSL_CRL_OPT, sizeof(SSL_CRL_OPT) - 1) == 0) {
        p += sizeof(SSL_CRL_OPT);
        p = cdb2_skipws(p);
        free(hndl->crl);
        hndl->crl = strdup(p);
        if (hndl->crl == NULL)
            rc = ENOMEM;
#endif /* HAVE_CRL */
    } else if (strncasecmp(p, "SSL_SESSION_CACHE",
                           sizeof("SSL_SESSION_CACHE") - 1) == 0) {
        p += sizeof("SSL_SESSION_CACHE");
        p = cdb2_skipws(p);
        hndl->cache_ssl_sess = (strncasecmp(p, "ON", 2) == 0);
        if (hndl->cache_ssl_sess)
            cdb2_set_ssl_sessions(hndl, cdb2_get_ssl_sessions(hndl));
    } else if (strncasecmp(p, SSL_MIN_TLS_VER_OPT,
                           sizeof(SSL_MIN_TLS_VER_OPT) - 1) == 0) {
        p += sizeof(SSL_MIN_TLS_VER_OPT);
        p = cdb2_skipws(p);
        hndl->min_tls_ver = atof(p);
    } else {
        rc = -1;
    }

    if (rc == 0) {
        /* Reset ssl error flag. */
        hndl->sslerr = 0;
        /* Refresh connection if SSL config has changed. */
        if (hndl->sb != NULL) {
            newsql_disconnect(hndl, hndl->sb, __LINE__);
        }
    }

    return rc;
}

static inline void cleanup_query_list(cdb2_hndl_tp *hndl,
                                      cdb2_query_list *commit_query_list,
                                      int line)
{
    debugprint("called from line %d\n", line);
    hndl->read_intrans_results = 1;
    hndl->snapshot_file = 0;
    hndl->snapshot_offset = 0;
    hndl->is_retry = 0;
    hndl->error_in_trans = 0;
    hndl->in_trans = 0;
    debugprint("setting in_trans to 0\n");

    free_query_list_on_handle(hndl);
    free_query_list(commit_query_list);
}

static inline void clear_snapshot_info(cdb2_hndl_tp *hndl, int line)
{
    hndl->clear_snap_line = line;
    hndl->snapshot_file = 0;
    hndl->snapshot_offset = 0;
    hndl->is_retry = 0;
}

static int process_set_command(cdb2_hndl_tp *hndl, const char *sql)
{
    int i, j, k;

    if (hndl->in_trans) {
        sprintf(hndl->errstr, "Can't run set query inside transaction.");
        hndl->error_in_trans = CDB2ERR_BADREQ;
        hndl->client_side_error = 1;
        return CDB2ERR_BADREQ;
    }

    int rc = process_ssl_set_command(hndl, sql);
    if (rc >= 0)
        return rc;

    i = hndl->num_set_commands;
    if (i > 0) {
        int skip_len = 4;
        char *dup_sql = strdup(sql + skip_len);
        char *rest = NULL;
        char *set_tok = strtok_r(dup_sql, " ", &rest);
        /* special case for spversion */
        if (set_tok && strcasecmp(set_tok, "spversion") == 0) {
            skip_len += 10;
            set_tok = strtok_r(rest, " ", &rest);
        }
        /* special case for transaction chunk */
        if (set_tok && strncasecmp(set_tok, "transaction", 11) == 0) {
            char *set_tok2 = strtok_r(rest, " ", &rest);
            if (set_tok2 && strncasecmp(set_tok2, "chunk", 5) == 0) {
                /* skip "transaction" if chunk, set we can set
                 * both transaction and chunk mode
                 */
                skip_len += 12;
                set_tok = set_tok2;
            }
        }
        if (!set_tok) {
            free(dup_sql);
            return 0;
        }
        int len = strlen(set_tok);

        for (j = 0; j < i; j++) {
            /* If this matches any of the previous commands. */
            if ((strncasecmp(&hndl->commands[j][skip_len], set_tok, len) ==
                 0) &&
                (hndl->commands[j][len + skip_len] == ' ')) {
                free(dup_sql);
                if (j == (i - 1)) {
                    if (strcmp(hndl->commands[j], sql) == 0) {
                        /* Do Nothing. */
                    } else {
                        hndl->commands[i - 1] =
                            realloc(hndl->commands[i - 1], strlen(sql) + 1);
                        strcpy(hndl->commands[i - 1], sql);
                    }
                } else {
                    char *cmd = hndl->commands[j];
                    /* Move all the commands down the array. */
                    for (k = j; k < i - 1; k++) {
                        hndl->commands[k] = hndl->commands[k + 1];
                    }
                    if (strcmp(cmd, sql) == 0) {
                        hndl->commands[i - 1] = cmd;
                    } else {
                        hndl->commands[i - 1] = realloc(cmd, strlen(sql) + 1);
                        strcpy(hndl->commands[i - 1], sql);
                    }
                }
                if (hndl->num_set_commands_sent)
                    hndl->num_set_commands_sent--;
                return 0;
            }
        }
        free(dup_sql);
    }
    hndl->num_set_commands++;
    hndl->commands =
        realloc(hndl->commands, sizeof(char *) * hndl->num_set_commands);
    hndl->commands[i] = malloc(strlen(sql) + 1);
    strcpy(hndl->commands[i], sql);

    process_set_local(hndl, sql);
    return 0;
}

static inline void consume_previous_query(cdb2_hndl_tp *hndl)
{
    while (cdb2_next_record_int(hndl, 0) == CDB2_OK)
        ;

    clear_responses(hndl);
    hndl->rows_read = 0;
}

#define GOTO_RETRY_QUERIES()                                                   \
    do {                                                                       \
        debugprint("goto retry_queries\n");                                    \
        goto retry_queries;                                                    \
    } while (0);

static int cdb2_run_statement_typed_int(cdb2_hndl_tp *hndl, const char *sql,
                                        int ntypes, int *types, int line)
{
    int return_value;
    int using_hint = 0;
    int rc = 0;
    int is_begin = 0;
    int is_commit = 0;
    int is_hasql_commit = 0;
    int commit_file = 0;
    int commit_offset = 0;
    int commit_is_retry = 0;
    cdb2_query_list *commit_query_list = NULL;
    int is_rollback = 0;
    int retries_done = 0;

    debugprint("running '%s' from line %d\n", sql, line);

    consume_previous_query(hndl);
    if (!sql)
        return 0;

    /* sniff out 'set hasql on' here */
    if (strncasecmp(sql, "set", 3) == 0) {
        return process_set_command(hndl, sql);
    }

    if (strncasecmp(sql, "begin", 5) == 0) {
        debugprint("setting is_begin flag\n");
        is_begin = 1;
    } else if (strncasecmp(sql, "commit", 6) == 0) {
        debugprint("setting is_commit flag\n");
        is_commit = 1;
    } else if (strncasecmp(sql, "rollback", 8) == 0) {
        debugprint("setting is_commit & is_rollback flag for rollback\n");
        is_commit = 1;
        is_rollback = 1;
    }
    if (hndl->client_side_error == 1 && hndl->in_trans) {
        if (!is_commit)
            return hndl->error_in_trans;
        else
            sql = "rollback";
    }

    if ((is_begin && hndl->in_trans) || (is_commit && !hndl->in_trans)) {
        debugprint("%s\n", is_begin && hndl->in_trans
                               ? "I am committing but not 'in-trans'"
                               : "I am beginning but 'in-trans'");
        sprintf(hndl->errstr, "Wrong sql handle state");
        PRINT_AND_RETURN(CDB2ERR_BADSTATE);
    }

    hndl->is_read = is_sql_read(sql);
    struct timeval tv;
    gettimeofday(&tv, NULL);
    hndl->timestampus = ((uint64_t)tv.tv_sec) * 1000000 + tv.tv_usec;

    if (hndl->use_hint) {
        if (hndl->query && (strcmp(hndl->query, sql) == 0)) {
            sql = hndl->hint;
            using_hint = 1;
        } else {

            if (hndl->query) {
                free(hndl->query);
                hndl->query = NULL;
            }

            if (hndl->query_hint) {
                free(hndl->query_hint);
                hndl->query_hint = NULL;
            }

            if (hndl->hint) {
                free(hndl->hint);
                hndl->hint = NULL;
            }

            int len = strlen(sql);
            if (len > 100) {
                hndl->query = malloc(len + 1);
                strcpy(hndl->query, sql);

                if ((rc = next_cnonce(hndl)) != 0)
                    PRINT_AND_RETURN(rc);
                cdb2_query_with_hint(hndl, sql, len, hndl->cnonce.str, &hndl->hint,
                                     &hndl->query_hint);

                sql = hndl->query_hint;
            }
        }
    }

    if (!hndl->in_trans) { /* only one cnonce for a transaction. */
        clear_snapshot_info(hndl, __LINE__);
        if ((rc = next_cnonce(hndl)) != 0)
            PRINT_AND_RETURN(rc);
    }
    hndl->retry_all = 1;
    int run_last = 1;

    time_t max_time =
        time(NULL) + (hndl->api_call_timeout - hndl->connect_timeout) / 1000;
    if (max_time < 0)
        max_time = 0;
retry_queries:
    debugprint(
        "retry_queries: hndl->host=%d (%s)\n", hndl->connected_host,
        (hndl->connected_host >= 0 ? hndl->hosts[hndl->connected_host] : ""));

    hndl->first_record_read = 0;

    retries_done++;

    int tmsec = 0;

    if (!hndl->sb && (retries_done > hndl->num_hosts)) {
        tmsec = (retries_done - hndl->num_hosts) * 100;
    }

    if (hndl->sslerr != 0)
        PRINT_AND_RETURN(CDB2ERR_CONNECT_ERROR);

    if ((retries_done > 1) && ((retries_done > hndl->max_retries) ||
                               ((time(NULL) + (tmsec / 1000)) >= max_time))) {
        sprintf(hndl->errstr, "%s: Maximum number of retries done.", __func__);
        if (is_hasql_commit) {
            cleanup_query_list(hndl, commit_query_list, __LINE__);
        }
        if (is_begin) {
            hndl->in_trans = 0;
        }
        PRINT_AND_RETURN(CDB2ERR_TRAN_IO_ERROR);
    }

    if (!hndl->sb) {
        if (is_rollback) {
            cleanup_query_list(hndl, NULL, __LINE__);
            debugprint("returning 0 on unconnected rollback\n");
            PRINT_AND_RETURN(0);
        }

        if (retries_done > hndl->num_hosts) {
            if (!hndl->is_hasql && (retries_done > hndl->min_retries)) {
                debugprint("returning cannot-connect, "
                           "retries_done=%d, num_hosts=%d\n",
                           retries_done, hndl->num_hosts);
                sprintf(hndl->errstr, "%s: Cannot connect to db", __func__);
                PRINT_AND_RETURN(CDB2ERR_CONNECT_ERROR);
            }

            int tmsec = (retries_done - hndl->num_hosts) * 100;
            if (tmsec >= 1000) {
                tmsec = 1000;
                debugprint("%s: cannot connect: sleep on retry\n", __func__);
            }

            debugprint("polling for %d ms\n", tmsec);
            poll(NULL, 0, tmsec);
        }
        cdb2_connect_sqlhost(hndl);
        if (hndl->sb == NULL) {
            debugprint("rc=%d goto retry_queries on connect failure\n", rc);
            goto retry_queries;
        }
        if (!is_begin) {
            hndl->retry_all = 1;
            rc = retry_query_list(hndl, (retries_done - 1), run_last);
            if (rc > 0) {
                newsql_disconnect(hndl, hndl->sb, __LINE__);
                hndl->retry_all = 1;
                debugprint("rc=%d goto retry_queries\n", rc);
                goto retry_queries;
            }
            else if (rc < 0) {
                if (hndl->in_trans)
                    hndl->error_in_trans = rc;
                PRINT_AND_RETURN(rc);
            }
        }
    }

    clear_responses(hndl);

    hndl->ntypes = ntypes;
    hndl->types = types;

    if (!hndl->in_trans || is_begin) {
        hndl->query_no = 0;
        rc = cdb2_send_query(
            hndl, hndl, hndl->sb, hndl->dbname, (char *)sql,
            hndl->num_set_commands, hndl->num_set_commands_sent, hndl->commands,
            hndl->n_bindvars, hndl->bindvars, ntypes, types, is_begin, 0,
            retries_done - 1, is_begin ? 0 : run_last, __LINE__);
    } else {
        /* Latch the SQL only if we're in a SNAPSHOT HASQL txn. */
        if (hndl->snapshot_file != 0) {
            free(hndl->sql);
            hndl->sql = strdup(sql);
        }

        hndl->query_no += run_last;
        rc = cdb2_send_query(hndl, hndl, hndl->sb, hndl->dbname, (char *)sql, 0,
                             0, NULL, hndl->n_bindvars, hndl->bindvars, ntypes,
                             types, 0, 0, 0, run_last, __LINE__);
        if (rc != 0) 
            hndl->query_no -= run_last;
    }
    if (rc) {
        debugprint("cdb2_send_query rc = %d\n", rc);
        sprintf(hndl->errstr, "%s: Can't send query to the db", __func__);
        newsql_disconnect(hndl, hndl->sb, __LINE__);
        hndl->retry_all = 1;
        GOTO_RETRY_QUERIES();
    }
    run_last = 0;

    int len;
    int type = 0;
    int err_val = hndl->error_in_trans;
    int read_intrans_results = hndl->read_intrans_results;

    if (is_rollback || is_commit) {
        if (is_commit && hndl->snapshot_file) {
            commit_file = hndl->snapshot_file;
            commit_offset = hndl->snapshot_offset;
            commit_is_retry = hndl->is_retry;
            commit_query_list = hndl->query_list;
            hndl->query_list = NULL;
            is_hasql_commit = 1;
        }
        hndl->read_intrans_results = 1;
        clear_snapshot_info(hndl, __LINE__);
        hndl->error_in_trans = 0;
        debugprint("setting in_trans to 0\n");

        hndl->in_trans = 0;

        free_query_list_on_handle(hndl);

        if (!read_intrans_results && !hndl->client_side_error) {
            if (err_val) {
                if (is_rollback) {
                    PRINT_AND_RETURN(0);
                } else {
                    PRINT_AND_RETURN(err_val);
                }
            }
        } else if (err_val) {
            hndl->client_side_error = 0;
            /* With read_intrans_results on, we need to read the 1st response
               of commit/rollback even if there is an in-trans error. */
            goto read_record;
        }
    }

    if (err_val) {
        PRINT_AND_RETURN(err_val);
    }

    if (!hndl->read_intrans_results && !hndl->is_read && hndl->in_trans) {
        debugprint("returning because read_intrans_results=%d n_trans=%d "
                   "is_hasql=%d\n",
                   hndl->read_intrans_results, hndl->in_trans, hndl->is_hasql);
        return (0);
    }

read_record:

    rc = cdb2_read_record(hndl, &hndl->first_buf, &len, &type);
    debugprint("cdb2_read_record host=%s rc=%d type=%d\n",
               hndl->connected_host >= 0 ? hndl->hosts[hndl->connected_host]
                                         : "NOT-CONNECTED",
               rc, type);

    if (rc == 0) {
        if (type == RESPONSE_HEADER__SQL_RESPONSE_SSL) {
            free(hndl->first_buf);
            hndl->first_buf = NULL;
            hndl->s_sslmode = PEER_SSL_REQUIRE;
            /* server wants us to use ssl so turn ssl on in same connection */
            try_ssl(hndl, hndl->sb);

            /* Decrement retry counter: It is not a real retry. */
            --retries_done;
            /* Resend client info (argv0, cheapstack and etc.)
               over the SSL connection. */
            hndl->sent_client_info = 0;
            GOTO_RETRY_QUERIES();
        } else if (type == RESPONSE_HEADER__DBINFO_RESPONSE) {
            /* Dbinfo .. go to new node */
            if (hndl->flags & CDB2_DIRECT_CPU) {
                /* direct cpu should not do anything with dbinfo, just retry */
                GOTO_RETRY_QUERIES();
            }
            /* We got back info about nodes that might be coherent. */
            CDB2DBINFORESPONSE *dbinfo_resp = NULL;
            dbinfo_resp =
                cdb2__dbinforesponse__unpack(NULL, len, hndl->first_buf);
            parse_dbresponse(dbinfo_resp, hndl->hosts, hndl->ports,
                             &hndl->master, &hndl->num_hosts,
                             &hndl->num_hosts_sameroom, hndl->debug_trace,
                             &hndl->s_sslmode);
            cdb2__dbinforesponse__free_unpacked(dbinfo_resp, NULL);

            newsql_disconnect(hndl, hndl->sb, __LINE__);
            hndl->connected_host = -1;
            hndl->retry_all = 1;

            /* Clear cached SSL sessions - Hosts may have changed. */
            if (hndl->sess != NULL) {
                SSL_SESSION_free(hndl->sess->sessobj);
                hndl->sess->sessobj = NULL;
            }
            free(hndl->first_buf);
            hndl->first_buf = NULL;
            GOTO_RETRY_QUERIES();
        }

        /* We used to cache a session immediately after a handshake.
           However in TLSv1.3, a session is not established until a
           separate post-handshake message containing the session
           details from the server has been received by the client.
           So we do it here after we've successfully read the first
           response from the server. */
        if ((rc = cdb2_add_ssl_session(hndl)) != 0)
            PRINT_AND_RETURN(rc);
    } else {
        if (err_val) {
            /* we get here because skip feature is off
               and the sql is either commit or rollback.
               don't retry because the transaction would
               fail anyway. Also if the sql is rollback,
               suppress any error. */
            if (is_rollback) {
                PRINT_AND_RETURN(0);
            } else if (is_retryable(err_val) &&
                       (hndl->snapshot_file ||
                        (!hndl->in_trans && !is_commit) || commit_file)) {
                hndl->error_in_trans = 0;
                newsql_disconnect(hndl, hndl->sb, __LINE__);
                hndl->retry_all=1;
                if (commit_file) {
                    debugprint(
                        "I am retrying. retries_done %d. setting in_trans to 1",
                        retries_done);
                    hndl->in_trans = 1;
                    hndl->snapshot_file = commit_file;
                    hndl->snapshot_offset = commit_offset;
                    hndl->is_retry = commit_is_retry;
                    hndl->query_list = commit_query_list;
                    commit_query_list = NULL;
                    commit_file = 0;
                }
                debugprint("goto retry_queries err_val=%d\n", err_val);
                goto retry_queries;
            } else {
                if (is_commit) {
                    cleanup_query_list(hndl, commit_query_list, __LINE__);
                }
                sprintf(hndl->errstr,
                        "%s: Timeout while reading response from server", __func__);
                debugprint("Timeout while reading response from server\n");
                PRINT_AND_RETURN(err_val);
            }
        }

        if (!is_commit || hndl->snapshot_file) {
            newsql_disconnect(hndl, hndl->sb, __LINE__);
            hndl->retry_all = 1;
            debugprint("goto retry_queries read-record rc=%d err_val=%d\n", rc,
                       err_val);
            goto retry_queries;
        }
        newsql_disconnect(hndl, hndl->sb, __LINE__);

        if (hndl->is_hasql || commit_file) {
            if (commit_file) {
                debugprint(
                    "I am retrying. retries_done %d. setting in_trans to 1",
                    retries_done);
                hndl->in_trans = 1;
                hndl->snapshot_file = commit_file;
                hndl->snapshot_offset = commit_offset;
                hndl->is_retry = commit_is_retry;
                hndl->query_list = commit_query_list;
                commit_query_list = NULL;
                commit_file = 0;
            }
            hndl->retry_all = 1;
            debugprint("goto retry_queries rc=%d, err_val=%d\n", rc, err_val);
            goto retry_queries;
        }

        if (is_hasql_commit) {
            cleanup_query_list(hndl, commit_query_list, __LINE__);
        }
        sprintf(hndl->errstr,
                "%s: Timeout while reading response from server", __func__);
        debugprint("returning, clear_snap_line is %d\n", hndl->clear_snap_line);
        PRINT_AND_RETURN(-1);
    }

    if (hndl->first_buf == NULL) {
        if (err_val) {
            debugprint("err_val is %d on null first_buf\n", err_val);

            if (is_rollback) {
                PRINT_AND_RETURN(0);
            } else if (is_retryable(err_val) &&
                       (hndl->snapshot_file ||
                        (!hndl->in_trans && !is_commit) || commit_file)) {
                hndl->error_in_trans = 0;
                newsql_disconnect(hndl, hndl->sb, __LINE__);
                hndl->retry_all=1;
                if (commit_file) {
                    debugprint(
                        "I am retrying. retries_done %d. setting in_trans to 1",
                        retries_done);
                    hndl->in_trans = 1;
                    hndl->snapshot_file = commit_file;
                    hndl->snapshot_offset = commit_offset;
                    hndl->is_retry = commit_is_retry;
                    hndl->query_list = commit_query_list;
                    commit_query_list = NULL;
                    commit_file = 0;
                }
                debugprint("goto retry_queries err_val=%d\n", err_val);
                goto retry_queries;
            } else {
                if (is_hasql_commit) {
                    cleanup_query_list(hndl, commit_query_list, __LINE__);
                }
                PRINT_AND_RETURN(err_val);
            }
        }
        if (!is_commit || hndl->snapshot_file) {
            debugprint("disconnect & retry on null first_buf\n");
            newsql_disconnect(hndl, hndl->sb, __LINE__);
            hndl->retry_all = 1;
            debugprint("goto retry_queries err_val=%d\n", err_val);
            goto retry_queries;
        }
        /* Changes here to retry commit and goto retry queries. */
        debugprint("Can't read response from the db\n");
        sprintf(hndl->errstr, "%s: Can't read response from the db", __func__);
        if (is_hasql_commit) {
            cleanup_query_list(hndl, commit_query_list, __LINE__);
        }
        PRINT_AND_RETURN(-1);
    }

    // we have (hndl->first_buf != NULL)
    hndl->firstresponse = cdb2__sqlresponse__unpack(NULL, len, hndl->first_buf);
    if (err_val) {
        /* we've read the 1st response of commit/rollback.
           that is all we need so simply return here.
           I dont think we should get here normally */
        debugprint("err_val is %d\n", err_val);
        if (is_rollback) {
            PRINT_AND_RETURN(0);
        } else {
            if (is_hasql_commit) {
                cleanup_query_list(hndl, commit_query_list, __LINE__);
            }
            PRINT_AND_RETURN(err_val);
        }
    }

    debugprint("Received message %d\n", hndl->firstresponse->response_type);

    if (using_hint) {
        if (hndl->firstresponse->error_code ==
                CDB2__ERROR_CODE__PREPARE_ERROR_OLD ||
            hndl->firstresponse->error_code ==
                CDB2__ERROR_CODE__PREPARE_ERROR) {
            sql = hndl->query;
            hndl->retry_all = 1;
            debugprint("goto retry_queries error_code=%d\n",
                       hndl->firstresponse->error_code);
            goto retry_queries;
        }
    } else if (hndl->firstresponse->error_code == CDB2__ERROR_CODE__WRONG_DB &&
               !hndl->in_trans) {
        newsql_disconnect(hndl, hndl->sb, __LINE__);
        hndl->retry_all = 1;
        for (int i = 0; i < hndl->num_hosts; i++) {
            hndl->ports[i] = -1;
        }
        if (retries_done < MAX_RETRIES) {
            GOTO_RETRY_QUERIES();
        }
    }

    if ((hndl->firstresponse->error_code == CDB2__ERROR_CODE__MASTER_TIMEOUT ||
         hndl->firstresponse->error_code == CDB2__ERROR_CODE__CHANGENODE) &&
        (hndl->snapshot_file || (!hndl->in_trans && !is_commit) ||
         commit_file)) {
        newsql_disconnect(hndl, hndl->sb, __LINE__);
        hndl->retry_all = 1;
        if (commit_file) {
            debugprint("setting in_trans to 1\n");
            hndl->in_trans = 1;
            hndl->snapshot_file = commit_file;
            hndl->snapshot_offset = commit_offset;
            hndl->is_retry = commit_is_retry;
            hndl->query_list = commit_query_list;
            commit_query_list = NULL;
            commit_file = 0;
        }
        debugprint("goto retry_queries error_code=%d\n",
                   hndl->firstresponse->error_code);
        goto retry_queries;
    }

    if (is_begin) {
        debugprint("setting in_trans to 1\n");
        hndl->in_trans = 1;
    } else if (!is_hasql_commit && (is_rollback || is_commit)) {
        cleanup_query_list(hndl, commit_query_list, __LINE__);
    }

    hndl->node_seq = 0;
    bzero(hndl->hosts_connected, sizeof(hndl->hosts_connected));

    if (is_commit) {
        clear_snapshot_info(hndl, __LINE__);
    }

    if (hndl->firstresponse->response_type == RESPONSE_TYPE__COLUMN_NAMES) {
        /* Handle rejects from Server. */
        if (is_retryable(hndl->firstresponse->error_code) &&
            (hndl->snapshot_file || (!hndl->in_trans && !is_commit) ||
             commit_file)) {
            newsql_disconnect(hndl, hndl->sb, __LINE__);
            hndl->retry_all = 1;

            if (commit_file) {
                hndl->in_trans = 1;
                hndl->snapshot_file = commit_file;
                hndl->snapshot_offset = commit_offset;
                hndl->is_retry = commit_is_retry;
                hndl->query_list = commit_query_list;
                commit_query_list = NULL;
                commit_file = 0;
            }
            debugprint("goto retry_queries error_code=%d\n",
                       hndl->firstresponse->error_code);
            goto retry_queries;
        }

        if (hndl->firstresponse->error_code) {
            if (is_begin) {
                hndl->in_trans = 0;
            } else if (hndl->in_trans) {
                /* Give the same error for every query until commit/rollback */
                hndl->error_in_trans =
                    cdb2_convert_error_code(hndl->firstresponse->error_code);
            }
            return_value =
                cdb2_convert_error_code(hndl->firstresponse->error_code);
            if (is_hasql_commit)
                cleanup_query_list(hndl, commit_query_list, __LINE__);
            PRINT_AND_RETURN(return_value);
        }
        int rc = cdb2_next_record_int(hndl, 1);
        if (rc == CDB2_OK_DONE || rc == CDB2_OK) {
            return_value = 
                cdb2_convert_error_code(hndl->firstresponse->error_code);
            if (is_hasql_commit)
                cleanup_query_list(hndl, commit_query_list, __LINE__);
            PRINT_AND_RETURN(return_value);
        }

        if (hndl->is_hasql &&
            (((is_retryable(rc) && hndl->snapshot_file) || is_begin) ||
             (!hndl->sb &&
              ((hndl->in_trans && hndl->snapshot_file) || commit_file)))) {

            if (hndl->sb)
                sbuf2close(hndl->sb);

            hndl->sb = NULL;

            if (commit_file) {
                debugprint("setting in_trans to 1\n");
                hndl->in_trans = 1;
                hndl->snapshot_file = commit_file;
                hndl->snapshot_offset = commit_offset;
                hndl->is_retry = commit_is_retry;
                hndl->query_list = commit_query_list;
                commit_query_list = NULL;
                commit_file = 0;
            }

            hndl->retry_all = 1;

            debugprint("goto retry_queries retry-begin error_code=%d\n",
                       hndl->firstresponse->error_code);
            clear_responses(hndl);
            goto retry_queries;
        }

        return_value = cdb2_convert_error_code(rc);

        if (is_hasql_commit)
            cleanup_query_list(hndl, commit_query_list, __LINE__);

        PRINT_AND_RETURN(return_value);
    }

    sprintf(hndl->errstr, "%s: Unknown response type %d", __func__,
            hndl->firstresponse->response_type);
    if (is_hasql_commit)
        cleanup_query_list(hndl, commit_query_list, __LINE__);
    PRINT_AND_RETURN(-1);
}

static char *cdb2_type_str(int type)
{
    switch (type) {
    case CDB2_INTEGER:
        return "CDB2_INTEGER";
    case CDB2_REAL:
        return "CDB2_REAL";
    case CDB2_CSTRING:
        return "CDB2_CSTRING";
    case CDB2_BLOB:
        return "CDB2_BLOB";
    case CDB2_DATETIME:
        return "CDB2_DATETIME";
    case CDB2_INTERVALYM:
        return "CDB2_INTERVALYM";
    case CDB2_INTERVALDS:
        return "CDB2_INTERVALDS";
    case CDB2_DATETIMEUS:
        return "CDB2_DATETIMEUS";
    case CDB2_INTERVALDSUS:
        return "CDB2_INTERVALDSUS";
    default:
        return "???";
    }
}

int cdb2_run_statement_typed(cdb2_hndl_tp *hndl, const char *sql, int ntypes,
                             int *types)
{
    int rc = 0;

    void *callbackrc;
    int overwrite_rc = 0;
    cdb2_event *e = NULL;

    while ((e = cdb2_next_callback(hndl, CDB2_AT_ENTER_RUN_STATEMENT, e)) !=
           NULL) {
        callbackrc = cdb2_invoke_callback(hndl, e, 1, CDB2_SQL, sql);
        PROCESS_EVENT_CTRL_BEFORE(hndl, e, rc, callbackrc, overwrite_rc);
    }

    if (overwrite_rc)
        goto after_callback;

    if (hndl->temp_trans && hndl->in_trans) {
        cdb2_run_statement_typed_int(hndl, "rollback", 0, NULL, __LINE__);
    }

    hndl->temp_trans = 0;

    if (hndl->is_hasql && !hndl->in_trans &&
        (strncasecmp(sql, "set", 3) != 0 && strncasecmp(sql, "begin", 5) != 0 &&
         strncasecmp(sql, "commit", 6) != 0 &&
         strncasecmp(sql, "rollback", 8) != 0)) {
        rc = cdb2_run_statement_typed_int(hndl, "begin", 0, NULL, __LINE__);
        if (rc) {
            debugprint("cdb2_run_statement_typed_int rc = %d\n", rc);
            goto after_callback;
        }
        hndl->temp_trans = 1;
    }

    sql = cdb2_skipws(sql);
    rc = cdb2_run_statement_typed_int(hndl, sql, ntypes, types, __LINE__);
    if (rc)
        debugprint("rc = %d\n", rc);

    // XXX This code does not work correctly for WITH statements
    // (they can be either read or write)
    if (hndl->temp_trans && !is_sql_read(sql)) {
        if (rc == 0) {
            int commit_rc =
                cdb2_run_statement_typed_int(hndl, "commit", 0, NULL, __LINE__);
            debugprint("rc = %d\n", commit_rc);
            rc = commit_rc;
        } else {
            cdb2_run_statement_typed_int(hndl, "rollback", 0, NULL, __LINE__);
        }
        hndl->temp_trans = 0;
    }

    if (log_calls) {
        if (ntypes == 0)
            fprintf(stderr, "%p> cdb2_run_statement(%p, \"%s\") = %d\n",
                    (void *)pthread_self(), hndl, sql, rc);
        else {
            fprintf(stderr, "%p> cdb2_run_statement_typed(%p, \"%s\", [",
                    (void *)pthread_self(), hndl, sql);
            for (int i = 0; i < ntypes; i++) {
                fprintf(stderr, "%s%s", cdb2_type_str(types[i]),
                        i == ntypes - 1 ? "" : ", ");
            }
            fprintf(stderr, "] = %d\n", rc);
        }
    }

after_callback:
    while ((e = cdb2_next_callback(hndl, CDB2_AT_EXIT_RUN_STATEMENT, e)) !=
           NULL) {
        callbackrc = cdb2_invoke_callback(hndl, e, 2, CDB2_SQL, sql,
                                          CDB2_RETURN_VALUE, (intptr_t)rc);
        PROCESS_EVENT_CTRL_AFTER(hndl, e, rc, callbackrc);
    }

    return rc;
}

int cdb2_numcolumns(cdb2_hndl_tp *hndl)
{
    int rc;
    if (hndl->firstresponse == NULL)
        rc = 0;
    else
        rc = hndl->firstresponse->n_value;
    if (log_calls) {
        fprintf(stderr, "%p> cdb2_numcolumns(%p) = %d\n",
                (void *)pthread_self(), hndl, rc);
    }
    return rc;
}

const char *cdb2_column_name(cdb2_hndl_tp *hndl, int col)
{
    const char *ret;
    if ((hndl->firstresponse == NULL) || (hndl->firstresponse->value == NULL))
        ret = NULL;
    else
        ret = (const char *)hndl->firstresponse->value[col]->value.data;
    if (log_calls)
        fprintf(stderr, "%p> cdb2_column_name(%p, %d) = \"%s\"\n",
                (void *)pthread_self(), hndl, col, ret == NULL ? "NULL" : ret);
    return ret;
}

int cdb2_snapshot_file(cdb2_hndl_tp *hndl, int *snapshot_file,
                       int *snapshot_offset)
{
    if (hndl == NULL) {
        (*snapshot_file) = -1;
        (*snapshot_offset) = -1;
        return -1;
    }

    (*snapshot_file) = hndl->snapshot_file;
    (*snapshot_offset) = hndl->snapshot_offset;
    return 0;
}

void cdb2_getinfo(cdb2_hndl_tp *hndl, int *intrans, int *hasql)
{
    (*intrans) = hndl->in_trans;
    (*hasql) = hndl->is_hasql;
}

void cdb2_set_debug_trace(cdb2_hndl_tp *hndl) 
{ 
    hndl->debug_trace = 1; 
}

void cdb2_dump_ports(cdb2_hndl_tp *hndl, FILE *out)
{
    int i;
    for (i = 0; i < hndl->num_hosts; i++) {
        fprintf(out, "%s %d\n", hndl->hosts[i], hndl->ports[i]);
    }
}

void cdb2_cluster_info(cdb2_hndl_tp *hndl, char **cluster, int *ports, int max,
                       int *count)
{
    int i, target;
    if (count)
        *count = hndl->num_hosts;

    target = (max < hndl->num_hosts ? max : hndl->num_hosts);
    for (i = 0; i < target; i++) {
        if (cluster)
            cluster[i] = strdup(hndl->hosts[i]);
        if (ports)
            (ports[i]) = hndl->ports[i];
    }
}

const char *cdb2_cnonce(cdb2_hndl_tp *hndl)
{
    if (hndl == NULL)
        return "unallocated cdb2 handle";

    return hndl->cnonce.str;
}

const char *cdb2_errstr(cdb2_hndl_tp *hndl)
{
    char *ret;

    if (hndl == NULL)
        ret = "unallocated cdb2 handle";
    else if (hndl->firstresponse == NULL) {
        ret = hndl->errstr;
    } else if (hndl->lastresponse == NULL) {
        ret = hndl->firstresponse->error_string;
    } else {
        ret = hndl->lastresponse->error_string;
    }

    if (!ret)
        ret = hndl->errstr;
    if (log_calls)
        fprintf(stderr, "%p> cdb2_errstr(%p) = \"%s\"\n",
                (void *)pthread_self(), hndl, ret ? ret : "NULL");
    return ret;
}

int cdb2_column_type(cdb2_hndl_tp *hndl, int col)
{
    int ret;
    if ((hndl->firstresponse == NULL) || (hndl->firstresponse->value == NULL))
        ret = 0;
    else
        ret = hndl->firstresponse->value[col]->type;
    if (log_calls) {
        fprintf(stderr, "%p> cdb2_column_type(%p, %d) = %s\n",
                (void *)pthread_self(), hndl, col, cdb2_type_str(ret));
    }
    return ret;
}

static int col_values_flattened(CDB2SQLRESPONSE *resp)
{
    return (resp->has_flat_col_vals && resp->flat_col_vals);
}

int cdb2_column_size(cdb2_hndl_tp *hndl, int col)
{
    CDB2SQLRESPONSE *lastresponse = hndl->lastresponse;
    /* sanity check. just in case. */
    if (lastresponse == NULL)
        return -1;
    /* data came back in the child column structure */
    if (lastresponse->value != NULL)
        return lastresponse->value[col]->value.len;
    /* sqlite row */
    if (hndl->lastresponse->has_sqlite_row)
        return lastresponse->sqlite_row.len;
    /* data came back in the parent CDB2SQLRESPONSE structure */
    return (col_values_flattened(lastresponse)) ? lastresponse->values[col].len : -1;
}

void *cdb2_column_value(cdb2_hndl_tp *hndl, int col)
{
    CDB2SQLRESPONSE *lastresponse = hndl->lastresponse;
    /* sanity check. just in case. */
    if (lastresponse == NULL)
        return NULL;
    /* data came back in the child column structure */
    if (lastresponse->value != NULL) {
        /* handle empty values */
        if (lastresponse->value[col]->value.len == 0 && lastresponse->value[col]->has_isnull != 1 &&
            lastresponse->value[col]->isnull != 1) {
            return (void *)"";
        }
        return lastresponse->value[col]->value.data;
    }
    /* sqlite row */
    if (hndl->lastresponse->has_sqlite_row)
        return lastresponse->sqlite_row.data;
    /* data came back in the parent CDB2SQLRESPONSE structure */
    if (col_values_flattened(lastresponse)) {
        /* handle empty values */
        if (lastresponse->values[col].len == 0 && !lastresponse->isnulls[col])
            return (void *)"";
        return lastresponse->values[col].data;
    }
    return NULL;
}

int cdb2_bind_param(cdb2_hndl_tp *hndl, const char *varname, int type,
                    const void *varaddr, int length)
{
    hndl->n_bindvars++;
    hndl->bindvars = realloc(hndl->bindvars, sizeof(CDB2SQLQUERY__Bindvalue *) *
                                                 hndl->n_bindvars);
    CDB2SQLQUERY__Bindvalue *bindval = malloc(sizeof(CDB2SQLQUERY__Bindvalue));
    cdb2__sqlquery__bindvalue__init(bindval);
    bindval->type = type;
    bindval->varname = (char *)varname;
    bindval->value.data = (void *)varaddr;
    bindval->value.len = length;
    if (length == 0) {
        /* protobuf-c discards `data' if `len' is 0. A NULL value and a 0-length
           value would look the same from the server's perspective. Hence we
           need an addtional isnull flag to tell them apart. */
        bindval->has_isnull = 1;
        bindval->isnull = (varaddr == NULL);

        /* R6 and old R7 ignore isnull for cstring and treat a 0-length string
           as NULL. So we send 1 dummy byte here to be backward compatible with
           an old backend. */
        if (type == CDB2_CSTRING && !bindval->isnull) {
            bindval->value.data = (unsigned char *)"";
            bindval->value.len = 1;
        }
    }
    hndl->bindvars[hndl->n_bindvars - 1] = bindval;
    if (log_calls)
        fprintf(stderr, "%p> cdb2_bind_param(%p, \"%s\", %s, %p, %d) = 0\n",
                (void *)pthread_self(), hndl, varname, cdb2_type_str(type),
                varaddr, length);
    return 0;
}

int cdb2_bind_index(cdb2_hndl_tp *hndl, int index, int type,
                    const void *varaddr, int length)
{
    if (log_calls)
        fprintf(stderr, "%p> cdb2_bind_index(%p, %d, %s, %p, %d)\n",
                (void *)pthread_self(), hndl, index, cdb2_type_str(type),
                varaddr, length);

    if (index <= 0) {
        sprintf(hndl->errstr, "%s: bind index starts at value 1", __func__);
        return -1;
    }
    hndl->n_bindvars++;
    hndl->bindvars = realloc(hndl->bindvars, sizeof(CDB2SQLQUERY__Bindvalue *) *
                                                 hndl->n_bindvars);
    CDB2SQLQUERY__Bindvalue *bindval = malloc(sizeof(CDB2SQLQUERY__Bindvalue));
    cdb2__sqlquery__bindvalue__init(bindval);
    bindval->type = type;
    bindval->varname = NULL;
    bindval->value.data = (void *)varaddr;
    bindval->value.len = length;
    bindval->has_index = 1;
    bindval->index = index;
    if (length == 0) {
        /* See comments in cdb2_bind_param(). */
        bindval->has_isnull = 1;
        bindval->isnull = (varaddr == NULL);
        if (type == CDB2_CSTRING && !bindval->isnull) {
            bindval->value.data = (unsigned char *)"";
            bindval->value.len = 1;
        }
    }
    hndl->bindvars[hndl->n_bindvars - 1] = bindval;

    return 0;
}


/* cdb2_bind_array -- bind c array to a parameter name
 * name is the variable name we used in the sql
 * type is the type of elements to bind ex. CDB2_INTEGER
 * varaddr is the array address
 * count is the number of items in the array we will bind
 * typelen is the size of the elements for integer-arrays sizeof(int32_t or int64_t)
 */
int cdb2_bind_array(cdb2_hndl_tp *hndl, const char *name, cdb2_coltype type, const void *varaddr, size_t count, size_t typelen)
{
    if (count <= 0 || count > MAX_BIND_ARRAY) {
        sprintf(hndl->errstr, "%s: bad array length:%zd (max:%d)", __func__, count, MAX_BIND_ARRAY);
        return -1;
    }

    CDB2SQLQUERY__Bindvalue__Array *carray = malloc(sizeof(*carray));
    cdb2__sqlquery__bindvalue__array__init(carray);

    switch(type) {
    case CDB2_INTEGER:
    if (typelen == sizeof(int32_t)) {
        CDB2SQLQUERY__Bindvalue__I32Array *i32 = malloc(sizeof(*i32));
        cdb2__sqlquery__bindvalue__i32_array__init(i32);
        i32->elements = (int32_t *)varaddr;
        i32->n_elements = count;
        carray->type_case = CDB2__SQLQUERY__BINDVALUE__ARRAY__TYPE_I32;
        carray->i32 = i32;
    } else if (typelen == sizeof(int64_t)) {
        CDB2SQLQUERY__Bindvalue__I64Array *i64 = malloc(sizeof(*i64));
        cdb2__sqlquery__bindvalue__i64_array__init(i64);
        i64->elements = (int64_t *)varaddr;
        i64->n_elements = count;
        carray->type_case = CDB2__SQLQUERY__BINDVALUE__ARRAY__TYPE_I64;
        carray->i64 = i64;
    } else {
        goto notsupported;
    }
    break;
    case CDB2_REAL: {
        CDB2SQLQUERY__Bindvalue__DblArray *dbl = malloc(sizeof(*dbl));
        cdb2__sqlquery__bindvalue__dbl_array__init(dbl);
        dbl->elements = (double *)varaddr;
        dbl->n_elements = count;
        carray->type_case = CDB2__SQLQUERY__BINDVALUE__ARRAY__TYPE_DBL;
        carray->dbl = dbl;
    }
    break;
    case CDB2_CSTRING: {
        CDB2SQLQUERY__Bindvalue__TxtArray *txt = malloc(sizeof(*txt));
        cdb2__sqlquery__bindvalue__txt_array__init(txt);
        txt->elements = (char **)varaddr;
        txt->n_elements = count;
        carray->type_case = CDB2__SQLQUERY__BINDVALUE__ARRAY__TYPE_TXT;
        carray->txt = txt;
    }
    break;
    case CDB2_BLOB: {
        CDB2SQLQUERY__Bindvalue__BlobArray *blob = malloc(sizeof(*blob));
        cdb2__sqlquery__bindvalue__blob_array__init(blob);
        blob->elements = (ProtobufCBinaryData *) varaddr;
        blob->n_elements = count;
        carray->type_case = CDB2__SQLQUERY__BINDVALUE__ARRAY__TYPE_BLOB;
        carray->blob = blob;
<<<<<<< HEAD
    }
    break;
    default: goto notsupported;
=======
>>>>>>> 80ea2bbe
    }
    break;
    default: goto notsupported;
    }

    CDB2SQLQUERY__Bindvalue *bindval = malloc(sizeof(CDB2SQLQUERY__Bindvalue));
    cdb2__sqlquery__bindvalue__init(bindval);
    bindval->type = type;
    bindval->varname = (char *)name;
    bindval->carray = carray;

    CDB2SQLQUERY__Bindvalue *bindval = malloc(sizeof(CDB2SQLQUERY__Bindvalue));
    cdb2__sqlquery__bindvalue__init(bindval);
    bindval->type = type;
    bindval->varname = (char *)name;
    bindval->carray = carray;

    CDB2SQLQUERY__Bindvalue *bindval = malloc(sizeof(CDB2SQLQUERY__Bindvalue));
    cdb2__sqlquery__bindvalue__init(bindval);
    bindval->type = type;
    bindval->varname = (char *)name;
    bindval->carray = carray;

    hndl->n_bindvars++;
    hndl->bindvars = realloc(hndl->bindvars, sizeof(CDB2SQLQUERY__Bindvalue *) * hndl->n_bindvars);
    hndl->bindvars[hndl->n_bindvars - 1] = bindval;
    if (log_calls)
        fprintf(stderr, "%p> cdb2_bind_array(%p, \"%s\", %zu, %s, %p, %zu) = 0\n",
                (void *)pthread_self(), hndl, name, count,
                cdb2_type_str(type), varaddr, typelen);

    return 0;

notsupported:
    free(carray);
    sprintf(hndl->errstr, "%s: bind array type not supported", __func__);
    return -1;
}

int cdb2_clearbindings(cdb2_hndl_tp *hndl)
{
    if (log_calls)
        fprintf(stderr, "%p> cdb2_clearbindings(%p)\n", (void *)pthread_self(),
                hndl);
    if (hndl->bindvars == NULL)
        return 0;
    for (int i = 0; i < hndl->n_bindvars; i++) {
        CDB2SQLQUERY__Bindvalue *val = hndl->bindvars[i];
        if (val->carray) {
            free(val->carray->i32);
            free(val->carray);
        }
        free(hndl->bindvars[i]);
    }
    free(hndl->bindvars);
    hndl->bindvars = NULL;
    hndl->n_bindvars = 0;
    return 0;
}

static int comdb2db_get_dbhosts(cdb2_hndl_tp *hndl, const char *comdb2db_name,
                                int comdb2db_num, const char *host, int port,
                                char hosts[][CDB2HOSTNAME_LEN], int *num_hosts,
                                const char *dbname, char *cluster, int *dbnum,
                                int *num_same_room, int num_retries)
{
    *dbnum = 0;
    int n_bindvars = 3;
    const char *sql_query = "select M.name, D.dbnum, M.room from machines M "
                            "join databases D where M.cluster IN (select "
                            "cluster_machs from clusters where name=@dbname "
                            "and cluster_name=@cluster) and D.name=@dbname "
                            "order by (room = @room) desc";
    CDB2SQLQUERY__Bindvalue **bindvars =
        malloc(sizeof(CDB2SQLQUERY__Bindvalue *) * n_bindvars);
    CDB2SQLQUERY__Bindvalue *bind_dbname =
        malloc(sizeof(CDB2SQLQUERY__Bindvalue));
    CDB2SQLQUERY__Bindvalue *bind_cluster =
        malloc(sizeof(CDB2SQLQUERY__Bindvalue));
    CDB2SQLQUERY__Bindvalue *bind_room =
        malloc(sizeof(CDB2SQLQUERY__Bindvalue));

    cdb2__sqlquery__bindvalue__init(bind_dbname);
    cdb2__sqlquery__bindvalue__init(bind_cluster);
    cdb2__sqlquery__bindvalue__init(bind_room);

    bind_dbname->type = CDB2_CSTRING;
    bind_dbname->varname = "dbname";
    bind_dbname->value.data = (unsigned char *)dbname;
    bind_dbname->value.len = strlen(dbname);

    bind_cluster->type = CDB2_CSTRING;
    bind_cluster->varname = "cluster";
    bind_cluster->value.data = (unsigned char *)cluster;
    bind_cluster->value.len = strlen(cluster);

    bind_room->type = CDB2_CSTRING;
    bind_room->varname = "room";
    bind_room->value.data = (unsigned char *)cdb2_machine_room;
    bind_room->value.len = strlen(cdb2_machine_room);

    bindvars[0] = bind_dbname;
    bindvars[1] = bind_cluster;
    bindvars[2] = bind_room;
    char newsql_typestr[128];
    int is_sockfd = 1;
    int i = 0;

    if (num_same_room)
        *num_same_room = 0;

    int rc = snprintf(newsql_typestr, sizeof(newsql_typestr),
                      "comdb2/%s/%s/newsql/%s", comdb2db_name, cluster,
                      hndl->policy);
    if (rc < 1 || rc >= sizeof(newsql_typestr)) {
        debugprint(
            "ERROR: can not fit entire string 'comdb2/%s/%s/newsql/%s'\n",
            comdb2db_name, cluster, hndl->policy);
    }

    int fd = cdb2_socket_pool_get(newsql_typestr, comdb2db_num, NULL);
    get_host_and_port_from_fd(fd, hndl->cached_host, sizeof(hndl->cached_host), &hndl->cached_port);
    if (fd < 0) {
        if (!cdb2_allow_pmux_route) {
            fd =
                cdb2_tcpconnecth_to(hndl, host, port, 0, hndl->connect_timeout);
        } else {
            fd = cdb2portmux_route(hndl, host, "comdb2", "replication",
                                   comdb2db_name);
        }
        is_sockfd = 0;
    }

    if (fd < 0) {
        i = 0;
        for (i = 0; i < 3; i++) {
            free(bindvars[i]);
        }
        free(bindvars);
        snprintf(hndl->errstr, sizeof(hndl->errstr),
                 "%s: Can't connect to host %s port %d", __func__, host, port);
        return -1;
    }
    SBUF2 *ss = sbuf2open(fd, 0);
    if (ss == 0) {
        close(fd);
        i = 0;
        for (i = 0; i < n_bindvars; i++) {
            free(bindvars[i]);
        }
        free(bindvars);
        snprintf(hndl->errstr, sizeof(hndl->errstr), "%s:%d out of memory\n",
                 __func__, __LINE__);

        return -1;
    }
    sbuf2settimeout(ss, hndl->socket_timeout, hndl->socket_timeout);
    if (is_sockfd == 0) {
        if (hndl->is_admin)
            sbuf2printf(ss, "@");
        sbuf2printf(ss, "newsql\n");
        sbuf2flush(ss);
    } else {
        rc = send_reset(ss);
        if (rc != 0) {
            goto free_vars;
        }
    }
    rc = cdb2_send_query(NULL, hndl, ss, comdb2db_name, sql_query, 0, 0, NULL,
                         3, bindvars, 0, NULL, 0, 0, num_retries, 0, __LINE__);
    if (rc)
        debugprint("cdb2_send_query rc = %d\n", rc);

free_vars:
    i = 0;
    for (i = 0; i < 3; i++) {
        free(bindvars[i]);
    }
    free(bindvars);

    if (rc != 0) {
        sprintf(hndl->errstr, "%s: Can't send query to comdb2db", __func__);
        sbuf2close(ss);
        return -1;
    }
    uint8_t *p = NULL;
    int len;
    CDB2SQLRESPONSE *sqlresponse = NULL;
    cdb2_hndl_tp tmp = {.sb = ss};
    rc = cdb2_read_record(&tmp, &p, &len, NULL);
    if (rc) {
        debugprint("cdb2_read_record rc = %d\n", rc);
        sbuf2close(ss);
        snprintf(hndl->errstr, sizeof(hndl->errstr),
                 "%s:%d  Invalid sql response from db %s \n", __func__,
                 __LINE__, comdb2db_name);
        free_events(&tmp);
        return -1;
    }
    if ((p != NULL) && (len != 0)) {
        sqlresponse = cdb2__sqlresponse__unpack(NULL, len, p);
    }
    if ((len == 0) || (sqlresponse == NULL) || (sqlresponse->error_code != 0) ||
        (sqlresponse->response_type != RESPONSE_TYPE__COLUMN_NAMES &&
         sqlresponse->n_value != 1 && sqlresponse->value[0]->has_type != 1 &&
         sqlresponse->value[0]->type != 3)) {
        snprintf(hndl->errstr, sizeof(hndl->errstr),
                 "%s: Got bad response for %s query. Reply len: %d\n", __func__,
                 comdb2db_name, len);
        sbuf2close(ss);
        free_events(&tmp);
        return -1;
    }

    *num_hosts = 0;
    while (sqlresponse->response_type <= RESPONSE_TYPE__COLUMN_VALUES) {
        cdb2__sqlresponse__free_unpacked(sqlresponse, NULL);
        rc = cdb2_read_record(&tmp, &p, &len, NULL);
        if (rc) {
            snprintf(hndl->errstr, sizeof(hndl->errstr),
                     "%s: Can't read dbinfo response from %s \n", __func__,
                     comdb2db_name);
            sbuf2close(ss);
            free_events(&tmp);
            return -1;
        }
        if (p != NULL) {
            sqlresponse = cdb2__sqlresponse__unpack(NULL, len, p);
        }
        if (sqlresponse->error_code)
            break;
        if (sqlresponse->response_type == RESPONSE_TYPE__COLUMN_VALUES &&
            (sqlresponse->value != NULL)) {
            strcpy(hosts[*num_hosts],
                   (const char *)sqlresponse->value[0]->value.data);
            if (*dbnum == 0) {
                *dbnum = *((long long *)sqlresponse->value[1]->value.data);
            }
            if (num_same_room && sqlresponse->value[2]->value.data &&
                strcasecmp(cdb2_machine_room,
                           (const char *)sqlresponse->value[2]->value.data) ==
                    0) {
                (*num_same_room)++;
            }
            (*num_hosts)++;
        }
    }
    cdb2__sqlresponse__free_unpacked(sqlresponse, NULL);
    free(p);
    int timeoutms = 10 * 1000;
    sbuf2free(ss);
    cdb2_socket_pool_donate_ext(newsql_typestr, fd, timeoutms / 1000,
                                comdb2db_num);
    free_events(&tmp);
    return 0;
}

/* get dbinfo
 * returns -1 on error
 * returns 0 if number of hosts it finds is > 0
 */
static int cdb2_dbinfo_query(cdb2_hndl_tp *hndl, const char *type, const char *dbname, int dbnum, const char *host,
                             char valid_hosts[][CDB2HOSTNAME_LEN], int *valid_ports, int *master_node,
                             int *num_valid_hosts, int *num_valid_sameroom_hosts)
{
    char newsql_typestr[128];
    SBUF2 *sb = NULL;
    int rc = 0; /* Make compilers happy. */
    int port = 0;

    void *callbackrc;
    int overwrite_rc = 0;
    cdb2_event *e = NULL;

    while ((e = cdb2_next_callback(hndl, CDB2_BEFORE_DBINFO, e)) != NULL) {
        callbackrc = cdb2_invoke_callback(hndl, e, 2, CDB2_HOSTNAME, host,
                                          CDB2_PORT, port);
        PROCESS_EVENT_CTRL_BEFORE(hndl, e, rc, callbackrc, overwrite_rc);
    }

    if (overwrite_rc)
        goto after_callback;

    debugprint("entering\n");

    rc = snprintf(newsql_typestr, sizeof(newsql_typestr),
                  "comdb2/%s/%s/newsql/%s", dbname, type, hndl->policy);
    if (rc < 1 || rc >= sizeof(newsql_typestr)) {
        debugprint(
            "ERROR: can not fit entire string 'comdb2/%s/%s/newsql/%s'\n",
            dbname, type, hndl->policy);
        rc = -1;
        goto after_callback;
    }
    int fd = cdb2_socket_pool_get(newsql_typestr, dbnum, NULL);
    get_host_and_port_from_fd(fd, hndl->cached_host, sizeof(hndl->cached_host), &hndl->cached_port);
    debugprint("cdb2_socket_pool_get fd %d, host '%s'\n", fd, host);
    if (fd < 0) {
        if (host == NULL) {
            rc = -1;
            goto after_callback;
        }

        if (!cdb2_allow_pmux_route) {
            if (!port) {
                port = cdb2portmux_get(hndl, type, host, "comdb2",
                                       "replication", dbname);
                debugprint("cdb2portmux_get port=%d'\n", port);
            }
            if (port < 0) {
                rc = -1;
                goto after_callback;
            }
            fd =
                cdb2_tcpconnecth_to(hndl, host, port, 0, hndl->connect_timeout);
        } else {
            fd = cdb2portmux_route(hndl, host, "comdb2", "replication", dbname);
            debugprint("cdb2portmux_route fd=%d'\n", fd);
        }
        if (fd < 0) {
            snprintf(hndl->errstr, sizeof(hndl->errstr),
                     "%s: Can't connect to host %s port %d", __func__, host,
                     port);
            rc = -1;
            goto after_callback;
        }
        sb = sbuf2open(fd, 0);
        if (sb == 0) {
            snprintf(hndl->errstr, sizeof(hndl->errstr),
                     "%s:%d out of memory\n", __func__, __LINE__);
            close(fd);
            rc = -1;
            goto after_callback;
        }
        if (hndl->is_admin)
            sbuf2printf(sb, "@");
        sbuf2printf(sb, "newsql\n");
        sbuf2flush(sb);
    } else {
        sb = sbuf2open(fd, 0);
        if (sb == 0) {
            snprintf(hndl->errstr, sizeof(hndl->errstr),
                     "%s:%d out of memory\n", __func__, __LINE__);
            close(fd);
            rc = -1;
            goto after_callback;
        }
    }

    sbuf2settimeout(sb, hndl->comdb2db_timeout, hndl->comdb2db_timeout);

    CDB2QUERY query = CDB2__QUERY__INIT;

    CDB2DBINFO dbinfoquery = CDB2__DBINFO__INIT;
    dbinfoquery.dbname = (char *)dbname;
    query.dbinfo = &dbinfoquery;

    int len = cdb2__query__get_packed_size(&query);
    unsigned char *buf = malloc(len + 1);
    cdb2__query__pack(&query, buf);

    struct newsqlheader hdr = {.type = ntohl(CDB2_REQUEST_TYPE__CDB2QUERY),
                               .compression = ntohl(0),
                               .length = ntohl(len)};

    sbuf2write((char *)&hdr, sizeof(hdr), sb);
    sbuf2write((char *)buf, len, sb);

    sbuf2flush(sb);
    free(buf);

    rc = sbuf2fread((char *)&hdr, 1, sizeof(hdr), sb);
    if (rc != sizeof(hdr)) {
        sbuf2close(sb);
        rc = -1;
        goto after_callback;
    }

    hdr.type = ntohl(hdr.type);
    hdr.compression = ntohl(hdr.compression);
    hdr.length = ntohl(hdr.length);

    char *p = malloc(hdr.length);
    if (!p) {
        sprintf(hndl->errstr, "%s: out of memory", __func__);
        sbuf2close(sb);
        rc = -1;
        goto after_callback;
    }

    rc = sbuf2fread(p, 1, hdr.length, sb);
    if (rc != hdr.length) {
        snprintf(hndl->errstr, sizeof(hndl->errstr),
                 "%s:%d  Invalid dbinfo response from db %s \n", __func__,
                 __LINE__, dbname);
        sbuf2close(sb);
        free(p);
        rc = -1;
        goto after_callback;
    }
    CDB2DBINFORESPONSE *dbinfo_response = cdb2__dbinforesponse__unpack(
        NULL, hdr.length, (const unsigned char *)p);

    if (dbinfo_response == NULL) {
        sprintf(hndl->errstr, "%s: Got no dbinfo response from comdb2 database",
                __func__);
        sbuf2close(sb);
        free(p);
        rc = -1;
        goto after_callback;
    }

    parse_dbresponse(dbinfo_response, valid_hosts, valid_ports, master_node,
                     num_valid_hosts, num_valid_sameroom_hosts,
                     hndl->debug_trace, &hndl->s_sslmode);

    cdb2__dbinforesponse__free_unpacked(dbinfo_response, NULL);

    free(p);

    int timeoutms = 10 * 1000;

    sbuf2free(sb);
    cdb2_socket_pool_donate_ext(newsql_typestr, fd, timeoutms / 1000, dbnum);

    rc = (*num_valid_hosts > 0) ? 0 : -1;

after_callback:
    while ((e = cdb2_next_callback(hndl, CDB2_AFTER_DBINFO, e)) != NULL) {
        callbackrc =
            cdb2_invoke_callback(hndl, e, 3, CDB2_HOSTNAME, host, CDB2_PORT,
                                 port, CDB2_RETURN_VALUE, (intptr_t)rc);
        PROCESS_EVENT_CTRL_AFTER(hndl, e, rc, callbackrc);
    }
    return rc;
}

static inline void only_read_config(cdb2_hndl_tp *hndl, int noLock,
                                    int defaultOnly)
{
    read_available_comdb2db_configs(NULL, NULL, NULL, NULL, NULL, NULL, NULL,
                                    NULL, NULL, noLock, defaultOnly);
    set_cdb2_timeouts(hndl);
}

static int cdb2_get_dbhosts(cdb2_hndl_tp *hndl)
{
    char comdb2db_hosts[MAX_NODES][CDB2HOSTNAME_LEN];
    int comdb2db_ports[MAX_NODES];
    int num_comdb2db_hosts;
    int master = -1, rc = 0;
    int num_retry = 0;
    int comdb2db_num = COMDB2DB_NUM;
    char comdb2db_name[32] = COMDB2DB;

    if (!cdb2cfg_override) {
        /* Try dbinfo query without any host info. */
        only_read_config(hndl, 0, 0);
        if (cdb2_dbinfo_query(hndl, hndl->type, hndl->dbname, hndl->dbnum, NULL,
                              hndl->hosts, hndl->ports, &hndl->master,
                              &hndl->num_hosts,
                              &hndl->num_hosts_sameroom) == 0) {
            /* We get a plaintext socket from sockpool.
               We still need to read SSL config */
            return 0;
        }
    }

    rc = get_comdb2db_hosts(hndl, comdb2db_hosts, comdb2db_ports, &master,
                            comdb2db_name, &num_comdb2db_hosts, &comdb2db_num,
                            hndl->dbname, hndl->hosts, &(hndl->num_hosts),
                            &hndl->dbnum, 1, 0);

    /* Before database destination discovery */
    cdb2_event *e = NULL;
    void *callbackrc;
    while ((e = cdb2_next_callback(hndl, CDB2_BEFORE_DISCOVERY, e)) != NULL) {
        int unused;
        (void)unused;
        callbackrc = cdb2_invoke_callback(hndl, e, 0);
        PROCESS_EVENT_CTRL_AFTER(hndl, e, unused, callbackrc);
    }

    if (rc != 0)
        goto after_callback;

    if ((cdb2_default_cluster[0] != '\0') && (cdb2_comdb2dbname[0] != '\0')) {
        strcpy(comdb2db_name, cdb2_comdb2dbname);
    }

    if (strcasecmp(hndl->cluster, "default") == 0) {
        if (cdb2_default_cluster[0] == '\0') {
            sprintf(hndl->errstr, "cdb2_get_dbhosts: no default_type "
                                  "entry in comdb2db config.");
            rc = -1;
            goto after_callback;
        }
        strncpy(hndl->cluster, cdb2_default_cluster, sizeof(hndl->cluster) - 1);
        if (cdb2cfg_override) {
            strncpy(hndl->type, cdb2_default_cluster, sizeof(hndl->type) - 1);
        }
    }

    if (strcasecmp(hndl->cluster, "local") == 0) {
        hndl->num_hosts = 1;
        strcpy(hndl->hosts[0], "localhost");
        hndl->flags |= CDB2_DIRECT_CPU;

        /* Skip dbinfo to avoid pulling other hosts in the cluster. */
        rc = 0;
        goto after_callback;
    } else {
        rc = get_comdb2db_hosts(hndl, comdb2db_hosts, comdb2db_ports, &master,
                                comdb2db_name, &num_comdb2db_hosts,
                                &comdb2db_num, hndl->dbname, hndl->hosts,
                                &(hndl->num_hosts), &hndl->dbnum, 0, 1);
        if (rc != 0 || (num_comdb2db_hosts == 0 && hndl->num_hosts == 0)) {
            sprintf(hndl->errstr, "cdb2_get_dbhosts: no %s hosts found.",
                    comdb2db_name);
            rc = -1;
            goto after_callback;
        }
    }

    time_t max_time =
        time(NULL) +
        (hndl->api_call_timeout - (CDB2_POLL_TIMEOUT + hndl->connect_timeout)) /
            1000;
    if (max_time < 0)
        max_time = 0;

retry:
    if (rc) {
        if (num_retry >= MAX_RETRIES || time(NULL) > max_time)
            goto after_callback;

        num_retry++;
        poll(NULL, 0, CDB2_POLL_TIMEOUT); // Sleep for 250ms everytime and total
                                          // of 5 seconds
        rc = 0;
    }
    debugprint("num_retry=%d hndl->num_hosts=%d num_comdb2db_hosts=%d\n",
               num_retry, hndl->num_hosts, num_comdb2db_hosts);

    if (hndl->num_hosts == 0) {
        if (master == -1) {
            for (int i = 0; i < num_comdb2db_hosts; i++) {
                rc = cdb2_dbinfo_query(
                    hndl, cdb2_default_cluster, comdb2db_name, comdb2db_num,
                    comdb2db_hosts[i], comdb2db_hosts, comdb2db_ports, &master,
                    &num_comdb2db_hosts, NULL);
                if (rc == 0 || time(NULL) >= max_time) {
                    break;
                }
            }
            if (rc != 0) {
                goto retry;
            }
        }

        rc = -1;
        for (int i = 0; i < num_comdb2db_hosts; i++) {
            if (i == master)
                continue;
            rc = comdb2db_get_dbhosts(hndl, comdb2db_name, comdb2db_num,
                                      comdb2db_hosts[i], comdb2db_ports[i],
                                      hndl->hosts, &hndl->num_hosts,
                                      hndl->dbname, hndl->cluster, &hndl->dbnum,
                                      &hndl->num_hosts_sameroom, num_retry);
            if (rc == 0 || time(NULL) >= max_time) {
                break;
            }
        }
        if (rc == -1 && time(NULL) < max_time) {
            rc = comdb2db_get_dbhosts(
                hndl, comdb2db_name, comdb2db_num, comdb2db_hosts[master],
                comdb2db_ports[master], hndl->hosts, &hndl->num_hosts,
                hndl->dbname, hndl->cluster, &hndl->dbnum,
                &hndl->num_hosts_sameroom, num_retry);
        }

        if (rc != 0) {
            goto retry;
        }
    }

    if (hndl->num_hosts == 0) {
        sprintf(hndl->errstr, "cdb2_get_dbhosts: comdb2db has no entry of "
                              "db %s of cluster type %s.",
                hndl->dbname, hndl->cluster);
        rc = -1;
        goto after_callback;
    }

    rc = -1;
    int i = 0;
    int node_seq = 0;
    if ((hndl->flags & CDB2_RANDOM) ||
        ((hndl->flags & CDB2_RANDOMROOM) && (hndl->num_hosts_sameroom == 0))) {
        node_seq = rand() % hndl->num_hosts;
    } else if ((hndl->flags & CDB2_RANDOMROOM) &&
               (hndl->num_hosts_sameroom > 0)) {
        node_seq = rand() % hndl->num_hosts_sameroom;
        /* Try dbinfo on same room first */
        for (i = 0; i < hndl->num_hosts_sameroom; i++) {
            int try_node = (node_seq + i) % hndl->num_hosts_sameroom;
            rc = cdb2_dbinfo_query(hndl, hndl->type, hndl->dbname, hndl->dbnum,
                                   hndl->hosts[try_node], hndl->hosts,
                                   hndl->ports, &hndl->master, &hndl->num_hosts,
                                   &hndl->num_hosts_sameroom);
            if (rc == 0) {
                goto after_callback;
            }
        }
    }

    /* Try everything now */
    for (i = 0; i < hndl->num_hosts; i++) {
        int try_node = (node_seq + i) % hndl->num_hosts;
        rc = cdb2_dbinfo_query(hndl, hndl->type, hndl->dbname, hndl->dbnum,
                               hndl->hosts[try_node], hndl->hosts, hndl->ports,
                               &hndl->master, &hndl->num_hosts,
                               &hndl->num_hosts_sameroom);
        if (rc == 0) {
            break;
        }
    }

    if (rc != 0) {
        sprintf(hndl->errstr,
                "cdb2_get_dbhosts: can't do dbinfo query on %s hosts.",
                hndl->dbname);
        if (hndl->num_hosts > 1) goto retry;
    }
after_callback: /* We are going to exit the function in this label. */
    while ((e = cdb2_next_callback(hndl, CDB2_AFTER_DISCOVERY, e)) != NULL) {
        int unused;
        (void)unused;
        callbackrc = cdb2_invoke_callback(hndl, e, 0);
        PROCESS_EVENT_CTRL_AFTER(hndl, e, unused, callbackrc);
    }
    return rc;
}

const char *cdb2_dbname(cdb2_hndl_tp *hndl)
{
    if (hndl)
        return hndl->dbname;
    return NULL;
}

int cdb2_clone(cdb2_hndl_tp **handle, cdb2_hndl_tp *c_hndl)
{
    cdb2_hndl_tp *hndl;
    *handle = hndl = calloc(1, sizeof(cdb2_hndl_tp));
    strncpy(hndl->dbname, c_hndl->dbname, sizeof(hndl->dbname) - 1);
    strncpy(hndl->cluster, c_hndl->cluster, sizeof(hndl->cluster) - 1);
    strncpy(hndl->type, c_hndl->type, sizeof(hndl->type) - 1);
    hndl->num_hosts = c_hndl->num_hosts;
    hndl->dbnum = c_hndl->dbnum;
    int i = 0;
    for (i = 0; i < c_hndl->num_hosts; i++) {
        strncpy(hndl->hosts[i], c_hndl->hosts[i], sizeof(hndl->hosts[i]) - 1);
        hndl->ports[i] = c_hndl->ports[i];
    }
    hndl->master = c_hndl->master;
    if (log_calls)
        fprintf(stderr, "%p> cdb2_clone(%p) => %p\n", (void *)pthread_self(),
                c_hndl, hndl);
    return 0;
}

static inline int is_machine_list(const char *type)
{
    const char *s = cdb2_skipws(type);
    return *s == '@';
}

struct machine {
    char *host;
    int port;
    int ourdc;
};

static int our_dc_first(const void *mp1, const void *mp2)
{
    const struct machine *m1 = (struct machine *)mp1,
                         *m2 = (struct machine *)mp2;
    if (m1->ourdc) {
        if (m2->ourdc)
            return 0;
        else
            return -1;
    } else if (m2->ourdc)
        return 1;
    else
        return 0;
}

/* wll configure comdb2 hosts based on cmdline parameters eg:
 *   @machine:port=123:dc=ZONE1,machine2:port=456:dc=ZONE2
 */
static int configure_from_literal(cdb2_hndl_tp *hndl, const char *type)
{
    char *type_copy = strdup(cdb2_skipws(type));
    char *eomachine = NULL;
    char *eooptions = NULL;
    int rc = 0;
    int port;
    char *dc;
    struct machine m[MAX_NODES];
    int num_hosts = 0;

    assert(type_copy[0] == '@');
    char *s = type_copy + 1; // advance past the '@'

    only_read_config(hndl, 0, 0);

    char *machine;
    machine = strtok_r(s, ",", &eomachine);
    while (machine) {
        char *options;
        char *hostname;

        port = -1;
        dc = NULL;

        hostname = strtok_r(machine, ":", &eooptions);
        if (hostname == NULL) {
            fprintf(stderr, "no machine name specified?\n");
            rc = 1;
            goto done;
        }
        options = strtok_r(NULL, ":", &eooptions);
        while (options) {
            char *option, *value, *eos;

            option = strtok_r(options, "=", &eos);
            if (option == NULL) {
                fprintf(stderr, "no option set, port or dc required.\n");
                rc = 1;
                goto done;
            }
            if (strcmp(option, "port") != 0 && strcmp(option, "dc") != 0) {
                fprintf(stderr, "port or dc expected instead of %s\n", option);
                rc = 1;
                goto done;
            }
            value = strtok_r(NULL, "=", &eos);
            if (value == NULL) {
                fprintf(stderr, "no value set for %s?\n", option);
                rc = 1;
                goto done;
            }

            if (strcmp(option, "port") == 0) {
                port = atoi(value);
            } else {
                dc = value;
            }

            options = strtok_r(NULL, ":", &eooptions);
        }

        if (num_hosts < MAX_NODES) {
            if (strlen(hostname) >= sizeof(hndl->hosts[0]))
                fprintf(stderr, "Hostname \"%s\" is too long, max %zu\n",
                        hostname, sizeof(hndl->hosts[0]));
            else if (port < -1 || port > USHRT_MAX)
                fprintf(stderr, "Hostname \"%s\" invalid port number %d\n",
                        hostname, port);
            else {
                m[num_hosts].host = hostname;
                m[num_hosts].port = port;
                if (dc)
                    m[num_hosts].ourdc =
                        strcmp(dc, cdb2_machine_room) == 0 ? 1 : 0;
                else
                    m[num_hosts].ourdc = 0;
                num_hosts++;
            }
        }

        machine = strtok_r(NULL, ",", &eomachine);
    }
    qsort(m, num_hosts, sizeof(struct machine), our_dc_first);
    for (int i = 0; i < num_hosts; i++) {
        strcpy(hndl->hosts[i], m[i].host);
        hndl->ports[i] = m[i].port;
        hndl->num_hosts++;
        if (m[i].ourdc)
            hndl->num_hosts_sameroom++;

        debugprint("host %s port %d\n", m[i].host, m[i].port);
    }

    hndl->flags |= CDB2_DIRECT_CPU;

done:
    free(type_copy);
    if (log_calls)
        fprintf(stderr, "%p> %s() hosts=%d\n", (void *)pthread_self(), __func__,
                num_hosts);
    return rc;
}

#include <ssl_support.h>
static int set_up_ssl_params(cdb2_hndl_tp *hndl)
{
    /* In case that the application connects to multiple databases
       and uses different certificates, we must copy the global SSL
       parameters to the handle and reset them. It does not make
       cdb2_open() reentrant, but is better than nothing.
     */
    char *sslenv;

    if ((sslenv = getenv("SSL_MODE")) != NULL && sslenv[0] != '\0')
        hndl->c_sslmode = ssl_string_to_mode(sslenv, &hndl->nid_dbname);
    else {
        hndl->c_sslmode = cdb2_c_ssl_mode;
        hndl->nid_dbname = cdb2_nid_dbname;
    }

    if ((sslenv = getenv("SSL_CERT_PATH")) != NULL && sslenv[0] != '\0') {
        hndl->sslpath = strdup(sslenv);
        if (hndl->sslpath == NULL)
            return ENOMEM;
    } else if (cdb2_sslcertpath[0] != '\0') {
        hndl->sslpath = strdup(cdb2_sslcertpath);
        if (hndl->sslpath == NULL)
            return ENOMEM;
    }

    if ((sslenv = getenv("SSL_CERT")) != NULL && sslenv[0] != '\0') {
        hndl->cert = strdup(sslenv);
        if (hndl->cert == NULL)
            return ENOMEM;
    } else if (cdb2_sslcert[0] != '\0') {
        hndl->cert = strdup(cdb2_sslcert);
        if (hndl->cert == NULL)
            return ENOMEM;
    }

    if ((sslenv = getenv("SSL_KEY")) != NULL && sslenv[0] != '\0') {
        hndl->key = strdup(sslenv);
        if (hndl->key == NULL)
            return ENOMEM;
    } else if (cdb2_sslkey[0] != '\0') {
        hndl->key = strdup(cdb2_sslkey);
        if (hndl->key == NULL)
            return ENOMEM;
    }

    if ((sslenv = getenv("SSL_CA")) != NULL && sslenv[0] != '\0') {
        hndl->ca = strdup(sslenv);
        if (hndl->ca == NULL)
            return ENOMEM;
    } else if (cdb2_sslca[0] != '\0') {
        hndl->ca = strdup(cdb2_sslca);
        if (hndl->ca == NULL)
            return ENOMEM;
    }

#if HAVE_CRL
    if ((sslenv = getenv("SSL_CRL")) != NULL && sslenv[0] != '\0') {
        hndl->crl = strdup(sslenv);
        if (hndl->crl == NULL)
            return ENOMEM;
    } else if (cdb2_sslcrl[0] != '\0') {
        hndl->crl = strdup(cdb2_sslcrl);
        if (hndl->crl == NULL)
            return ENOMEM;
    }
#endif

    /* Set up SSL sessions. */
    if ((sslenv = getenv("SSL_SESSION_CACHE")) != NULL)
        hndl->cache_ssl_sess = !!atoi(sslenv);
    else
        hndl->cache_ssl_sess = cdb2_cache_ssl_sess;
    if (hndl->cache_ssl_sess)
        cdb2_set_ssl_sessions(hndl, cdb2_get_ssl_sessions(hndl));

    if ((sslenv = getenv("SSL_MIN_TLS_VER")) != NULL)
        hndl->min_tls_ver = atof(sslenv);
    else
        hndl->min_tls_ver = cdb2_min_tls_ver;
    if (hndl->cache_ssl_sess)
        cdb2_set_ssl_sessions(hndl, cdb2_get_ssl_sessions(hndl));

    /* Reset for next cdb2_open() */
    cdb2_c_ssl_mode = SSL_ALLOW;
    cdb2_sslcertpath[0] = '\0';
    cdb2_sslcert[0] = '\0';
    cdb2_sslkey[0] = '\0';
    cdb2_sslca[0] = '\0';
    cdb2_sslcrl[0] = '\0';

    cdb2_nid_dbname = CDB2_NID_DBNAME_DEFAULT;
    cdb2_cache_ssl_sess = CDB2_CACHE_SSL_SESS_DEFAULT;
    cdb2_min_tls_ver = CDB2_MIN_TLS_VER_DEFAULT;
    return 0;
}

#define my_ssl_eprintln(fmt, ...)                                              \
    ssl_eprintln("cdb2api", "%s: " fmt, __func__, ##__VA_ARGS__)

#ifndef CRYPTO_num_locks
/* Callbacks for OpenSSL locking. OpenSSL >= 1.1.0 has its own locking.
   CRYPTO_num_locks is a function in OpenSSL < 1.1.0 but is made a macro
   in OpenSSL >= 1.1.0. So we assume that if CRYPTO_num_locks is not
   defined, we still need to implement our own locking. */
static pthread_mutex_t *ssl_locks = NULL;

#ifdef OPENSSL_NO_DEPRECATED
static void ssl_threadid(CRYPTO_THREADID *thd)
{
    CRYPTO_THREADID_set_numeric(thd, (intptr_t)pthread_self());
}
#endif /* OPENSSL_NO_DEPRECATED */

/* For OpenSSL < 1.0.0. */
static unsigned long ssl_threadid_deprecated()
{
    return (unsigned long)pthread_self();
}

static void ssl_lock(int mode, int type, const char *file, int line)
{
    int rc;
    if (mode & CRYPTO_LOCK) {
        if ((rc = pthread_mutex_lock(&ssl_locks[type])) != 0)
            my_ssl_eprintln("Failed to lock pthread mutex: rc = %d.", rc);
    } else {
        if ((rc = pthread_mutex_unlock(&ssl_locks[type])) != 0)
            my_ssl_eprintln("Failed to unlock pthread mutex: rc = %d.", rc);
    }
}
#endif /* CRYPTO_num_locks */

static int ssl_init(int init_openssl, int init_crypto)
{
    if (init_openssl) {
#ifndef OPENSSL_THREADS
        /* OpenSSL is not configured for threaded applications. */
        ssl_sfeprint(NULL, 0, my_ssl_eprintln, "OpenSSL is not configured with thread support.");
        return EPERM;
#endif /* OPENSSL_THREADS */
    }

    /* Initialize OpenSSL only once. */
#ifndef CRYPTO_num_locks
    if (init_crypto) {
        /* Configure SSL locking.
           This is only required for OpenSSL < 1.1.0. */
        int nlocks = CRYPTO_num_locks();
        ssl_locks = malloc(sizeof(pthread_mutex_t) * nlocks);
        if (ssl_locks == NULL) {
            ssl_sfeprint(NULL, 0, my_ssl_eprintln, "Failed to allocate SSL locks.");
            return ENOMEM;
        }

        int rc = 0;
        for (int ii = 0; ii < nlocks; ++ii) {
            if ((rc = pthread_mutex_init(&ssl_locks[ii], NULL)) != 0) {
                /* Whoops - roll back all we have done. */
                while (ii > 0) {
                    --ii;
                    pthread_mutex_destroy(&ssl_locks[ii]);
                }
                free(ssl_locks);
                ssl_locks = NULL;
                ssl_sfeprint(NULL, 0, my_ssl_eprintln, "Failed to initialize mutex: %s", strerror(rc));
                return rc;
            }
        }
#ifdef OPENSSL_NO_DEPRECATED
        CRYPTO_THREADID_set_callback(ssl_threadid);
#else
        /* Use deprecated functions for OpenSSL < 1.0.0. */
        CRYPTO_set_id_callback(ssl_threadid_deprecated);
#endif /* OPENSSL_NO_DEPRECATED */
        CRYPTO_set_locking_callback(ssl_lock);
    }
#endif /* CRYPTO_num_locks */

    /* Configure the library. */
    if (init_openssl) {
#if OPENSSL_VERSION_NUMBER >= 0x10100000L
        OPENSSL_init_ssl(OPENSSL_INIT_LOAD_CONFIG, NULL);
#else
        OPENSSL_config(NULL);
        SSL_library_init();
        SSL_load_error_strings();
#endif /* OPENSSL_VERSION_NUMBER */
    }

    return 0;
}

/*
 * Initialize SSL library.
 *
 * PARAMETERS
 * init_libssl     - set to non-zero to initialize libssl
 * init_libcrypto  - set to non-zero to initialize libcrypto
 *
 * RETURN VALUES
 * 0 upon success
 */
int cdb2_init_ssl(int init_libssl, int init_libcrypto)
{
    static int called_ssl_init = 0;
    static pthread_mutex_t ssl_init_lock = PTHREAD_MUTEX_INITIALIZER;
    int rc = 0;
    if (called_ssl_init == 0 &&
        (rc = pthread_mutex_lock(&ssl_init_lock)) == 0) {
        if (called_ssl_init == 0) {
            rc = ssl_init(init_libssl, init_libcrypto);
            called_ssl_init = 1;
        }
        if (rc == 0)
            rc = pthread_mutex_unlock(&ssl_init_lock);
        else
            pthread_mutex_unlock(&ssl_init_lock);
    }
    return rc;
}

int cdb2_is_ssl_encrypted(cdb2_hndl_tp *hndl)
{
    return hndl->sb == NULL ? 0 : sslio_has_ssl(hndl->sb);
}

static cdb2_ssl_sess *cdb2_get_ssl_sessions(cdb2_hndl_tp *hndl)
{
    cdb2_ssl_sess *pos;
    int rc = pthread_mutex_lock(&cdb2_ssl_sess_lock);
    if (rc != 0)
        return NULL;

    for (pos = cdb2_ssl_sess_cache.next; pos != NULL; pos = pos->next) {
        if (strcasecmp(hndl->dbname, pos->dbname) == 0 &&
            strcasecmp(hndl->cluster, pos->cluster) == 0) {
            if (!pos->ref) {
                pos->ref = 1;
                break;
            }
        }
    }

    pthread_mutex_unlock(&cdb2_ssl_sess_lock);
    return pos;
}

static int cdb2_set_ssl_sessions(cdb2_hndl_tp *hndl, cdb2_ssl_sess *arg)
{
    if (arg == NULL)
        return EINVAL;

    if (hndl->sess != NULL) /* Already have a session cache. */
        return EPERM;

    hndl->sess = arg;
    return 0;
}

static int cdb2_add_ssl_session(cdb2_hndl_tp *hndl)
{
    int rc;
    SSL_SESSION *sess;
    cdb2_ssl_sess *store, *p;

    if (!hndl->cache_ssl_sess || !hndl->newsess)
        return 0;
    hndl->newsess = 1;
    if (hndl->sess == NULL) {
        hndl->sess = malloc(sizeof(cdb2_ssl_sess));
        if (hndl->sess == NULL)
            return ENOMEM;
        strncpy(hndl->sess->dbname, hndl->dbname, sizeof(hndl->dbname) - 1);
        hndl->sess->dbname[sizeof(hndl->dbname) - 1] = '\0';
        strncpy(hndl->sess->cluster, hndl->cluster, sizeof(hndl->cluster) - 1);
        hndl->sess->cluster[sizeof(hndl->cluster) - 1] = '\0';
        hndl->sess->ref = 1;
        hndl->sess->sessobj = NULL;

        /* Append it to our internal linkedlist. */
        rc = pthread_mutex_lock(&cdb2_ssl_sess_lock);
        if (rc != 0) {
            /* If we fail to lock (which is quite rare), don't error out.
               we lose the caching ability, and that's it. */
            free(hndl->sess);
            hndl->sess = NULL;
            hndl->cache_ssl_sess = 0;
            return 0;
        }

        /* move store to the last element. */
        for (store = &cdb2_ssl_sess_cache; store->next != NULL;
             store = store->next) {
            /* right, blank. */
        };
        hndl->sess->next = NULL;
        store->next = hndl->sess;
        pthread_mutex_unlock(&cdb2_ssl_sess_lock);
    }

    /* Refresh in case of renegotiation. */
    p = hndl->sess;
    sess = p->sessobj;
    /* In the prefer mode, we may end up here without an SSL connection,
       if the SSL negotiation on a reconnect attempt fails and we reconnect
       again using plaintext. Check for this. */
    p->sessobj = sslio_has_ssl(hndl->sb) ? SSL_get1_session(sslio_get_ssl(hndl->sb)) : NULL;
    if (sess != NULL)
        SSL_SESSION_free(sess);
    return 0;
}

int comdb2_cheapstack_char_array(char *str, int maxln);

int cdb2_open(cdb2_hndl_tp **handle, const char *dbname, const char *type,
              int flags)
{
    cdb2_hndl_tp *hndl;
    int rc = 0;
    void *callbackrc;
    cdb2_event *e = NULL;

    pthread_mutex_lock(&cdb2_cfg_lock);
    pthread_once(&init_once, do_init_once);
    pthread_mutex_unlock(&cdb2_cfg_lock);

    *handle = hndl = calloc(1, sizeof(cdb2_hndl_tp));
    strncpy(hndl->dbname, dbname, sizeof(hndl->dbname) - 1);
    strncpy(hndl->cluster, type, sizeof(hndl->cluster) - 1);
    strncpy(hndl->type, type, sizeof(hndl->type) - 1);
    hndl->flags = flags;
    hndl->dbnum = 1;
    hndl->connected_host = -1;
    hndl->send_stack = 0;
    hndl->read_intrans_results = 1;

    /* We don't do dbinfo if DIRECT_CPU. So we'd default peer SSL mode to
       ALLOW. We will find it out later when we send SSL negotitaion packet
       to the server. */
    hndl->s_sslmode = PEER_SSL_ALLOW;

    hndl->max_retries = MAX_RETRIES;
    hndl->min_retries = MIN_RETRIES;

    hndl->env_tz = getenv("COMDB2TZ");
    hndl->is_admin = (flags & CDB2_ADMIN);

    if (hndl->env_tz == NULL)
        hndl->env_tz = getenv("TZ");

    if (hndl->env_tz == NULL)
        hndl->env_tz = DB_TZNAME_DEFAULT;


    cdb2_init_context_msgs(hndl);

    if (getenv("CDB2_DEBUG")) {
        hndl->debug_trace = 1;
        debugprint("debug trace enabled\n");
    }

    if (hndl->flags & CDB2_RANDOM) {
        strcpy(hndl->policy, "random");
    } else if (hndl->flags & CDB2_RANDOMROOM) {
        strcpy(hndl->policy, "random_room");
    } else if (hndl->flags & CDB2_ROOM) {
        strcpy(hndl->policy, "room");
    } else {
        hndl->flags |= CDB2_RANDOMROOM;
        /* DIRECTCPU mode behaves like RANDOMROOM. But let's pick a shorter policy name
           for it so we can fit longer hostnames in the sockpool type string which is
           merely 48 chars. */
        strcpy(hndl->policy, (hndl->flags & CDB2_DIRECT_CPU) ? "dc" : "random_room");
    }

    if (hndl->flags & CDB2_DIRECT_CPU) {
        hndl->num_hosts = 1;
        /* Get defaults from comdb2db.cfg */
        only_read_config(hndl, 0, 0);
        strncpy(hndl->hosts[0], type, sizeof(hndl->hosts[0]) - 1);
        char *p = strchr(hndl->hosts[0], ':');
        if (p) {
            *p = '\0';
            hndl->ports[0] = atoi(p + 1);
        } else if (cdb2_allow_pmux_route) {
            hndl->ports[0] = CDB2_PORTMUXPORT;
        }
        debugprint("host %s port %d\n", hndl->hosts[0], hndl->ports[0]);
    } else if (is_machine_list(type)) {
        rc = configure_from_literal(hndl, type);
        if (rc) {
            debugprint("configure_from_literal %s returns %d\n", type, rc);
        }
    } else {
        rc = cdb2_get_dbhosts(hndl);
        if (rc)
            debugprint("cdb2_get_dbhosts returns %d\n", rc);
    }

    if (rc == 0) {
        rc = set_up_ssl_params(hndl);
        if (rc)
            debugprint("set_up_ssl_params returns %d\n", rc);
        /*
         * Check and set user and password if they have been specified using
         * the environment variables.
         */
        char cmd[60];
        int length;

        if (getenv("COMDB2_USER")) {
            length = snprintf(cmd, sizeof(cmd), "set user %s",
                              getenv("COMDB2_USER"));
            if (length > sizeof(cmd)) {
                fprintf(stderr, "COMDB2_USER too long\n");
                rc = -1;
            } else if (length < 0) {
                fprintf(stderr, "Failed to set user using COMDB2_USER "
                                "environment variable\n");
                rc = -1;
            } else {
                debugprint(
                    "Setting user via COMDB2_USER environment variable\n");
                rc = process_set_command(hndl, cmd);
            }
        }

        if (getenv("COMDB2_PASSWORD")) {
            length = snprintf(cmd, sizeof(cmd), "set password %s",
                              getenv("COMDB2_PASSWORD"));
            if (length > sizeof(cmd)) {
                fprintf(stderr, "COMDB2_PASSWORD too long\n");
                rc = -1;
            } else if (length < 0) {
                fprintf(stderr, "Failed to set password using COMDB2_PASSWORD "
                                "environment variable\n");
                rc = -1;
            } else {
                debugprint("Setting password via COMDB2_PASSWORD environment "
                           "variable\n");
                rc = process_set_command(hndl, cmd);
            }
        }
    }

    if (hndl->send_stack)
        comdb2_cheapstack_char_array(hndl->stack, MAX_STACK);

    if (rc == 0) {
        rc = refresh_gbl_events_on_hndl(hndl);
        if (rc != 0)
            goto out;

        while ((e = cdb2_next_callback(hndl, CDB2_AT_OPEN, e)) != NULL) {
            callbackrc = cdb2_invoke_callback(hndl, e, 1, CDB2_RETURN_VALUE,
                                              (intptr_t)rc);
            PROCESS_EVENT_CTRL_AFTER(hndl, e, rc, callbackrc);
        }
    }

    if (!hndl->protobuf_size)
        hndl->protobuf_size = CDB2_PROTOBUF_SIZE;
    hndl->protobuf_data = malloc(hndl->protobuf_size);
    hndl->allocator.alloc = &cdb2_protobuf_alloc;
    hndl->allocator.free = &cdb2_protobuf_free;
    hndl->allocator.allocator_data = hndl;

    hndl->request_fp = CDB2_REQUEST_FP;

out:
    if (log_calls) {
        fprintf(stderr, "%p> cdb2_open(dbname: \"%s\", type: \"%s\", flags: "
                        "%x) = %d => %p\n",
                (void *)pthread_self(), dbname, type, hndl->flags, rc, *handle);
    }
    return rc;
}

/*
  Initialize the context messages object.
*/
static void cdb2_init_context_msgs(cdb2_hndl_tp *hndl)
{
    memset((void *)&hndl->context_msgs, 0, sizeof(struct context_messages));
}

/*
  Free the alloc-ed context messages.
*/
static int cdb2_free_context_msgs(cdb2_hndl_tp *hndl)
{
    int i = 0;

    while (i < hndl->context_msgs.count) {
        free(hndl->context_msgs.message[i]);
        hndl->context_msgs.message[i] = 0;
        i++;
    }

    hndl->context_msgs.count = 0;
    hndl->context_msgs.has_changed = 1;

    return 0;
}

/*
  Store the specified message in the handle. Return error if
  MAX_CONTEXTS number of messages have already been stored.

  @param hndl [IN]   Connection handle
  @param msg  [IN]   Context message

  @return
    0                Success
    1                Error
*/
int cdb2_push_context(cdb2_hndl_tp *hndl, const char *msg)
{
    /* Check for overflow. */
    if (hndl->context_msgs.count >= MAX_CONTEXTS) {
        return 1;
    }

    hndl->context_msgs.message[hndl->context_msgs.count] =
        strndup(msg, MAX_CONTEXT_LEN);
    hndl->context_msgs.count++;
    hndl->context_msgs.has_changed = 1;
    return 0;
}

/*
  Remove the last stored context message.
*/
int cdb2_pop_context(cdb2_hndl_tp *hndl)
{
    /* Check for underflow. */
    if (hndl->context_msgs.count == 0) {
        return 1;
    }

    hndl->context_msgs.count--;
    free(hndl->context_msgs.message[hndl->context_msgs.count]);
    hndl->context_msgs.message[hndl->context_msgs.count] = 0;
    hndl->context_msgs.has_changed = 1;

    return 0;
}

/*
  Clear/free all the stored context messages.
*/
int cdb2_clear_contexts(cdb2_hndl_tp *hndl)
{
    return cdb2_free_context_msgs(hndl);
}

/*
  Clear ack flag so cdb2_close will not consume event
*/
int cdb2_clear_ack(cdb2_hndl_tp* hndl)
{
    if (hndl) {
        hndl->ack = 0;
    }
    return 0;
}

cdb2_event *cdb2_register_event(cdb2_hndl_tp *hndl, cdb2_event_type types,
                                cdb2_event_ctrl ctrls, cdb2_event_callback cb,
                                void *user_arg, int nargs, ...)
{
    cdb2_event *ret;
    cdb2_event *curr;
    va_list ap;
    int i;

    /* Allocate an event object. */
    ret = malloc(sizeof(cdb2_event) + nargs * sizeof(cdb2_event_arg));
    if (ret == NULL)
        return NULL;

    ret->types = types;
    ret->ctrls = ctrls;
    ret->cb = cb;
    ret->user_arg = user_arg;
    ret->next = NULL;
    ret->argc = nargs;

    /* Copy over argument types. */
    va_start(ap, nargs);
    for (i = 0; i != nargs; ++i)
        ret->argv[i] = va_arg(ap, cdb2_event_arg);
    va_end(ap);

    if (hndl == NULL) {
        /* handle is NULL. We want to register to the global events. */
        ret->global = 1;
        pthread_mutex_lock(&cdb2_event_mutex);
        for (curr = &cdb2_gbl_events; curr->next != NULL; curr = curr->next)
            ;
        curr->next = ret;
        /* Increment global version so handles are aware of the new event. */
        ++cdb2_gbl_event_version;
        pthread_mutex_unlock(&cdb2_event_mutex);
    } else {
        ret->global = 0;
        for (curr = &hndl->events; curr->next != NULL; curr = curr->next)
            ;
        curr->next = ret;
    }
    return ret;
}

int cdb2_unregister_event(cdb2_hndl_tp *hndl, cdb2_event *event)
{
    cdb2_event *curr, *prev;

    if (event == NULL)
        return 0;

    if (hndl == NULL) {
        pthread_mutex_lock(&cdb2_event_mutex);
        for (prev = &cdb2_gbl_events, curr = prev->next;
             curr != NULL && curr != event; prev = curr, curr = curr->next)
            ;
        if (curr != event) {
            pthread_mutex_lock(&cdb2_event_mutex);
            return EINVAL;
        }
        prev->next = curr->next;
        ++cdb2_gbl_event_version;
        pthread_mutex_unlock(&cdb2_event_mutex);
    } else {
        for (prev = &hndl->events, curr = prev->next;
             curr != NULL && curr != event; prev = curr, curr = curr->next)
            ;
        if (curr != event)
            return EINVAL;
        prev->next = curr->next;
    }
    free(event);
    return 0;
}

static cdb2_event *cdb2_next_callback(cdb2_hndl_tp *hndl, cdb2_event_type type,
                                      cdb2_event *e)
{
    if (e != NULL)
        e = e->next;
    else {
        /* Refresh once on new iteration. */
        if (refresh_gbl_events_on_hndl(hndl) != 0)
            return NULL;
        e = hndl->events.next;
    }
    for (; e != NULL && !(e->types & type); e = e->next)
        ;
    return e;
}

static char *stringify_fingerprint(char *dst, uint8_t *val, int len)
{
    int i;
    char *ret = dst;
    char hex[] = "0123456789abcdef";
    for (i = 0; i != len; ++i) {
        *(dst++) = hex[(val[i] & 0xf0) >> 4];
        *(dst++) = hex[val[i] & 0x0f];
    }
    *dst = 0;
    return ret;
}

static void *cdb2_invoke_callback(cdb2_hndl_tp *hndl, cdb2_event *e, int argc,
                                  ...)
{
    int i;
    va_list ap;
    void **argv;

    const char *hostname;
    int port;
    const char *sql = NULL;
    void *rc;
    int state;
    char *fp;

    /* Fast return if no arguments need to be passed to the callback. */
    if (e->argc == 0)
        return e->cb(hndl, e->user_arg ? e->user_arg : hndl->user_arg, 0, NULL);

    /* Default arguments from the handle. */
    if (hndl == NULL) {
        hostname = NULL;
        port = -1;
    } else if (hndl->connected_host < 0) {
        if (hndl->cached_host[0] == '\0') {
            hostname = NULL;
            port = -1;
        } else {
            hostname = hndl->cached_host;
            port = hndl->cached_port;
        }
    } else {
        hostname = hndl->hosts[hndl->connected_host];
        port = hndl->ports[hndl->connected_host];
    }
    rc = 0;
    state = 0;

    if (hndl->firstresponse == NULL || !hndl->firstresponse->has_fp)
        fp = NULL;
    else {
        fp = alloca(hndl->firstresponse->fp.len * 2 + 1);
        stringify_fingerprint(fp, hndl->firstresponse->fp.data, hndl->firstresponse->fp.len);
    }

    /* If the event has specified its own arguments, use them. */
    va_start(ap, argc);
    for (i = 0; i < argc; ++i) {
        switch (va_arg(ap, cdb2_event_arg)) {
        case CDB2_HOSTNAME:
            hostname = va_arg(ap, char *);
            break;
        case CDB2_PORT:
            port = va_arg(ap, int);
            break;
        case CDB2_SQL:
            sql = va_arg(ap, char *);
            break;
        case CDB2_RETURN_VALUE:
            rc = va_arg(ap, void *);
            break;
        case CDB2_QUERY_STATE:
            state = va_arg(ap, int);
            break;
        case CDB2_FINGERPRINT:
            fp = va_arg(ap, char *);
            break;
        default:
            (void)va_arg(ap, void *);
            break;
        }
    }
    va_end(ap);

    argv = alloca(sizeof(void *) * e->argc);
    for (i = 0; i != e->argc; ++i) {
        switch (e->argv[i]) {
        case CDB2_HOSTNAME:
            argv[i] = (void *)hostname;
            break;
        case CDB2_PORT:
            argv[i] = (void *)(intptr_t)port;
            break;
        case CDB2_SQL:
            argv[i] = (void *)sql;
            break;
        case CDB2_RETURN_VALUE:
            argv[i] = (void *)(intptr_t)rc;
            break;
        case CDB2_QUERY_STATE:
            argv[i] = (void *)(intptr_t)state;
            break;
        case CDB2_FINGERPRINT:
            argv[i] = (void *)fp;
        default:
            break;
        }
    }

    return e->cb(hndl, e->user_arg ? e->user_arg : hndl->user_arg, e->argc,
                 argv);
}

static int refresh_gbl_events_on_hndl(cdb2_hndl_tp *hndl)
{
    cdb2_event *gbl, *lcl, *tmp, *knot;
    size_t elen;

    /* Fast return if the version has not changed. */
    if (hndl->gbl_event_version == cdb2_gbl_event_version)
        return 0;

    /* Otherwise we must recopy the global events to the handle. */
    pthread_mutex_lock(&cdb2_event_mutex);

    /* Clear cached global events. */
    gbl = hndl->events.next;
    while (gbl != NULL && gbl->global) {
        tmp = gbl;
        gbl = gbl->next;
        free(tmp);
    }

    /* `knot' is where local events begin. */
    knot = gbl;

    /* Clone and append global events to the handle. */
    for (gbl = cdb2_gbl_events.next, lcl = &hndl->events; gbl != NULL;
         gbl = gbl->next) {
        elen = sizeof(cdb2_event) + gbl->argc * sizeof(cdb2_event_arg);
        tmp = malloc(elen);
        if (tmp == NULL) {
            pthread_mutex_unlock(&cdb2_event_mutex);
            return ENOMEM;
        }
        memcpy(tmp, gbl, elen);
        tmp->next = NULL;
        lcl->next = tmp;
        lcl = tmp;
    }

    /* Tie global and local events together. */
    lcl->next = knot;

    /* Latch the global version. */
    hndl->gbl_event_version = cdb2_gbl_event_version;

    pthread_mutex_unlock(&cdb2_event_mutex);
    return 0;
}<|MERGE_RESOLUTION|>--- conflicted
+++ resolved
@@ -5175,12 +5175,6 @@
         blob->n_elements = count;
         carray->type_case = CDB2__SQLQUERY__BINDVALUE__ARRAY__TYPE_BLOB;
         carray->blob = blob;
-<<<<<<< HEAD
-    }
-    break;
-    default: goto notsupported;
-=======
->>>>>>> 80ea2bbe
     }
     break;
     default: goto notsupported;
