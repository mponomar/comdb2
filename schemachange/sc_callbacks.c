/*
   Copyright 2015 Bloomberg Finance L.P.

   Licensed under the Apache License, Version 2.0 (the "License");
   you may not use this file except in compliance with the License.
   You may obtain a copy of the License at

       http://www.apache.org/licenses/LICENSE-2.0

   Unless required by applicable law or agreed to in writing, software
   distributed under the License is distributed on an "AS IS" BASIS,
   WITHOUT WARRANTIES OR CONDITIONS OF ANY KIND, either express or implied.
   See the License for the specific language governing permissions and
   limitations under the License.
 */

#include <memory_sync.h>
#include "schemachange.h"
#include "sc_callbacks.h"
#include "sc_global.h"
#include "sc_add_table.h"
#include "sc_schema.h"
#include "sc_util.h"
#include "sc_lua.h"
#include "sc_queues.h"
#include "translistener.h"
#include "views.h"
#include "logmsg.h"
#include "bdb_net.h"

static int set_genid_format(bdb_state_type *bdb_state, scdone_t type)
{
    int bdberr, rc;
    switch (type) {
    case (genid48_enable):
        bdb_genid_set_format(bdb_state, LLMETA_GENID_48BIT);
        break;
    case (genid48_disable):
        bdb_genid_set_format(bdb_state, LLMETA_GENID_ORIGINAL);
        break;
    }
    return 0;
}

static int reload_rowlocks(bdb_state_type *bdb_state, scdone_t type)
{
    int bdberr, rc;
    rc = bdb_reload_rowlocks(bdb_state, type, &bdberr);
    switch (gbl_rowlocks) {
    case 0:
    case 1: gbl_sql_tranlevel_default = gbl_sql_tranlevel_preserved; break;
    case 2:
        gbl_sql_tranlevel_preserved = gbl_sql_tranlevel_default;
        gbl_sql_tranlevel_default = SQL_TDEF_SNAPISOL;
        break;
    }
    if (rc != 0) {
        logmsg(LOGMSG_ERROR, "%s: bdb_llog_rowlocks returns %d bdberr=%d\n",
               __func__, rc, bdberr);
    }
    return rc;
}

/* if genid <= sc_genids[stripe] then schemachange has already processed up to
 * that point */
int is_genid_right_of_stripe_pointer(bdb_state_type *bdb_state,
                                     unsigned long long genid,
                                     unsigned long long stripe_ptr)
{
    return bdb_inplace_cmp_genids(bdb_state, genid, stripe_ptr) > 0;
}

/* delete from new btree when genid is older than schemachange position
 */
int live_sc_post_delete_int(struct ireq *iq, void *trans,
                            unsigned long long genid, const void *old_dta,
                            unsigned long long del_keys,
                            blob_buffer_t *oldblobs)
{
    struct db *usedb = iq->usedb;

    iq->usedb = usedb->sc_to;
    if (iq->debug) {
        reqpushprefixf(iq, "live_sc_post_delete_int: ");
        reqprintf(iq, "deleting genid 0x%llx from new table", genid);
    }

    /*
       fprintf(stderr, "live 0x%llx cursor 0x%llx :: live is"
       " behind cursor - DELETE\n", genid, sc_genids[stripe]);
     */

    int rc = del_new_record(iq, trans, genid, del_keys, old_dta, oldblobs);
    iq->usedb = usedb;
    if (rc != 0 && rc != RC_INTERNAL_RETRY) {
        /* Leave this trace in.  We want to know if live schema change
         * is interfering with real updates. */
        logmsg(LOGMSG_ERROR,
               "live_sc_post_delete rcode %d for delete genid 0x%llx\n", rc,
               genid);
        /* If this goes wrong then abort the schema change. */
        logmsg(LOGMSG_ERROR,
               "Aborting schema change due to unexpected error\n");
        gbl_sc_abort = 1;
        MEMORY_SYNC;
    } else if (rc == 0) {
        (iq->sc_deletes)++;
    }
    if (iq->debug) {
        reqpopprefixes(iq, 1);
    }
    return rc;
}

/* re-compute new partial/expressions indexes for new table */
static unsigned long long revalidate_new_indexes(struct ireq *iq, struct db *db,
                                                 uint8_t *new_dta,
                                                 blob_buffer_t *blobs,
                                                 size_t maxblobs)
{
    extern int gbl_partial_indexes;
    extern int gbl_expressions_indexes;
    void free_cached_idx(uint8_t * *cached_idx);
    unsigned long long ins_keys = -1ULL;
    if ((gbl_partial_indexes && db->ix_partial) ||
        (gbl_expressions_indexes && db->ix_expr)) {
        int ixnum;
        int rebuild_keys = 0;
        if (!gbl_use_plan || !db->plan)
            rebuild_keys = 1;
        else {
            for (ixnum = 0; ixnum < db->nix; ixnum++) {
                if (db->plan->ix_plan[ixnum] == -1) {
                    rebuild_keys = 1;
                    break;
                }
            }
        }
        if (rebuild_keys) {
            if (iq->idxInsert || iq->idxDelete) {
                free_cached_idx(iq->idxInsert);
                free_cached_idx(iq->idxDelete);
                free(iq->idxInsert);
                free(iq->idxDelete);
                iq->idxInsert = iq->idxDelete = NULL;
            }
            ins_keys = -1ULL;
        }
    }

    extern int gbl_partial_indexes;
    if (gbl_partial_indexes && db->ix_partial)
        ins_keys = verify_indexes(db, new_dta, blobs, maxblobs, 0);

    return ins_keys;
}

/* this is called from delayed_key_adds() for adding keys to new btree
 * since adding them not-delayed could cause SC to abort erroneously
 */
int live_sc_post_update_delayed_key_adds_int(struct ireq *iq, void *trans,
                                             unsigned long long newgenid,
                                             const void *od_dta,
                                             unsigned long long ins_keys,
                                             int od_len)
{
    struct db *usedb = iq->usedb;
    blob_status_t oldblobs[MAXBLOBS];
    blob_buffer_t add_blobs_buf[MAXBLOBS];
    blob_buffer_t *add_idx_blobs = NULL;
    int rc = 0;

    if (!(sc_live && usedb->sc_from == iq->usedb)) {
        return 0;
    }
#ifdef DEBUG
    printf("live_sc_post_update_delayed_key_adds_int: looking at genid %llx\n",
           newgenid);
#endif
    /* need to check where the cursor is, even tho that check was done once in
     * post_update */
    int stripe = get_dtafile_from_genid(newgenid);
    if (stripe < 0 || stripe >= gbl_dtastripe) {
        logmsg(LOGMSG_ERROR,
               "live_sc_post_update_delayed_key_adds_int: newgenid 0x%llx "
               "stripe %d out of range!\n",
               newgenid, stripe);
        return 0;
    }

    int is_gen_gt_scptr = is_genid_right_of_stripe_pointer(
        iq->usedb->handle, newgenid, usedb->sc_to->sc_genids[stripe]);
    if (is_gen_gt_scptr) {
        if (iq->debug) {
            reqprintf(iq, "live_sc_post_update_delayed_key_adds_int: skip "
                          "genid 0x%llx to the right of scptr",
                      newgenid);
        }
        return 0;
    }

    bzero(oldblobs, sizeof(oldblobs));
    bzero(add_blobs_buf, sizeof(add_blobs_buf));
    if (iq->usedb->sc_to->ix_blob) {
        rc =
            save_old_blobs(iq, trans, ".ONDISK", od_dta, 2, newgenid, oldblobs);
        if (rc) {
            fprintf(stderr, "%s() save old blobs failed rc %d\n", __func__, rc);
            return rc;
        }
        blob_status_to_blob_buffer(oldblobs, add_blobs_buf);
        add_idx_blobs = add_blobs_buf;
    }

    /* Convert record from .ONDISK -> .NEW..ONDISK */
    void *new_dta = malloc(usedb->sc_to->lrl);
    if (new_dta == NULL) {
        logmsg(LOGMSG_ERROR, "%s() malloc failed\n", __func__);
        return 1;
    }
    struct convert_failure reason;
    rc = stag_to_stag_buf_blobs(usedb->sc_to->dbname, ".ONDISK", od_dta,
                                ".NEW..ONDISK", new_dta, &reason, add_idx_blobs,
                                add_idx_blobs ? MAXBLOBS : 0, 1);
    if (rc) {
        gbl_sc_abort = 1;
        MEMORY_SYNC;
        free(new_dta);
        free_blob_status_data(oldblobs);
        return rc;
    }

    ins_keys = revalidate_new_indexes(iq, usedb->sc_to, new_dta, add_idx_blobs,
                                      add_idx_blobs ? MAXBLOBS : 0);

    /* point to the new table */
    iq->usedb = usedb->sc_to;

    if (iq->debug) {
        reqpushprefixf(iq, "live_sc_post_update_delayed_key_adds_int: ");
        reqprintf(iq, "adding to indices genid 0x%llx in new table", newgenid);
    }

    rc = upd_new_record_add2indices(iq, trans, newgenid, new_dta,
                                    usedb->sc_to->lrl, ins_keys, 1,
                                    add_idx_blobs);
    iq->usedb = usedb;
    if (rc != 0 && rc != RC_INTERNAL_RETRY) {
        logmsg(LOGMSG_ERROR,
               "live_sc_post_update_delayed_key_adds_int rcode %d for "
               "add2indices genid 0x%llx\n",
               rc, newgenid);
        logmsg(LOGMSG_ERROR,
               "Aborting schema change due to unexpected error\n");
        gbl_sc_abort = 1;
        MEMORY_SYNC;
    }
    if (iq->debug) {
        reqpopprefixes(iq, 1);
    }
    free(new_dta);
    free_blob_status_data(oldblobs);
    return rc;
}

int live_sc_post_add_int(struct ireq *iq, void *trans, unsigned long long genid,
                         const uint8_t *od_dta, unsigned long long ins_keys,
                         blob_buffer_t *blobs, size_t maxblobs, int origflags,
                         int *rrn)

{
#ifdef DEBUG
    printf("live_sc_post_add_int: looking at genid %llx\n", genid);
#endif
    // this is an INSERT of new row so add_record to sc_to
    char *tagname = ".NEW..ONDISK";
    uint8_t *p_tagname_buf = (uint8_t *)tagname,
            *p_tagname_buf_end = p_tagname_buf + 12;
    int opfailcode = 0;
    int ixfailnum = 0;
    int rc;
    struct db *usedb = iq->usedb;

    /* Convert record from .ONDISK -> .NEW..ONDISK */

    void *new_dta = malloc(usedb->sc_to->lrl);
    if (new_dta == NULL) {
        logmsg(LOGMSG_ERROR, "%s() malloc failed\n", __func__);
        return 1;
    }
    struct convert_failure reason;
    rc = stag_to_stag_buf_blobs(usedb->sc_to->dbname, ".ONDISK", od_dta,
                                ".NEW..ONDISK", new_dta, &reason, blobs,
                                maxblobs, 1);
    if (rc) {
        gbl_sc_abort = 1;
        MEMORY_SYNC;
        free(new_dta);
        return rc;
    }

    ins_keys =
        revalidate_new_indexes(iq, usedb->sc_to, new_dta, blobs, maxblobs);

    if ((origflags & RECFLAGS_NO_CONSTRAINTS) && usedb->sc_to->n_constraints) {
        int rebuild = usedb->sc_to->plan && usedb->sc_to->plan->dta_plan;
#ifdef DEBUG
        fprintf(stderr, "live_sc_post_add_int: need to "
                        "verify_record_constraint genid 0x%llx\n",
                genid);
#endif
        rc = verify_record_constraint(iq, usedb->sc_to, trans, new_dta,
                                      ins_keys, blobs, maxblobs, ".NEW..ONDISK",
                                      rebuild, 0);
        if (rc) {
            logmsg(LOGMSG_ERROR,
                   "live_sc_post_add_int: verify_record_constraint "
                   "rcode %d, genid 0x%llx\n",
                   rc, genid);
            logmsg(LOGMSG_ERROR, "Aborting schema change due to constraint "
                                 "violation in new schema\n");

            gbl_sc_abort = 1;
            MEMORY_SYNC;
            free(new_dta);
            return 0;
        }
    }

    if (iq->debug) {
        reqpushprefixf(iq, "live_sc_post_add_int: ");
        reqprintf(iq, "adding genid 0x%llx to new table", genid);
    }

    iq->usedb = usedb->sc_to;

    int addflags =
        RECFLAGS_NO_TRIGGERS | RECFLAGS_NEW_SCHEMA | RECFLAGS_KEEP_GENID;

    if (origflags & RECFLAGS_NO_CONSTRAINTS) {
        addflags |= RECFLAGS_NO_CONSTRAINTS;
    }

    rc = add_record(iq, trans, p_tagname_buf, p_tagname_buf_end, new_dta,
                    new_dta + usedb->sc_to->lrl, NULL, blobs, maxblobs,
                    &opfailcode, &ixfailnum, rrn, &genid, ins_keys,
                    BLOCK2_ADDKL, // opcode
                    0,            // blkpos
                    addflags);

    iq->usedb = usedb;

    if (rc != 0 && rc != RC_INTERNAL_RETRY) {
        logmsg(LOGMSG_ERROR, "live_sc_post_add_int rcode %d, genid 0x%llx\n",
               rc, genid);
        logmsg(LOGMSG_ERROR,
               "Aborting schema change due to unexpected error\n");
        gbl_sc_abort = 1;
        MEMORY_SYNC;
    }

    if (iq->debug) {
        reqpopprefixes(iq, 1);
    }

    iq->sc_adds++;
    free(new_dta);
    return rc;
}

/* both new and old are to the left of SC ptr, need to update
 */
int live_sc_post_update_int(struct ireq *iq, void *trans,
                            unsigned long long oldgenid, const void *old_dta,
                            unsigned long long newgenid, const void *new_dta,
                            unsigned long long ins_keys,
                            unsigned long long del_keys, int od_len,
                            int *updCols, blob_buffer_t *blobs, int deferredAdd,
                            blob_buffer_t *oldblobs, blob_buffer_t *newblobs)
{
    struct db *usedb = iq->usedb;

#ifdef DEBUG
    fprintf(stderr, "live_sc_post_update_int: oldgenid 0x%llx, newgenid "
                    "0x%llx, deferredAdd %d\n",
            oldgenid, newgenid, deferredAdd);
#endif

    int rc;
    /* point to the new table */
    iq->usedb = usedb->sc_to;

    if (iq->debug) {
        reqpushprefixf(iq, "live_sc_post_update_int: ");
        reqprintf(iq,
                  "updating genid 0x%llx to 0x%llx in new table (defered=%d)",
                  oldgenid, newgenid, deferredAdd);
    }

    rc = upd_new_record(iq, trans, oldgenid, old_dta, newgenid, new_dta,
                        ins_keys, del_keys, od_len, updCols, blobs, deferredAdd,
                        oldblobs, newblobs);
    iq->usedb = usedb;
    if (rc != 0 && rc != RC_INTERNAL_RETRY) {
        logmsg(LOGMSG_ERROR,
               "live_sc_post_update_int: rcode %d for update genid "
               "0x%llx to 0x%llx\n",
               rc, oldgenid, newgenid);
        logmsg(LOGMSG_ERROR,
               "Aborting schema change due to unexpected error\n");
        gbl_sc_abort = 1;
        MEMORY_SYNC;
    } else if (rc == 0) {
        (iq->sc_updates)++;
    }
    if (iq->debug) {
        reqpopprefixes(iq, 1);
    }
    return rc;
}

/*
 * Called by the bdb layer when the master is trying to downgrade.
 */
int schema_change_abort_callback(void)
{
    pthread_mutex_lock(&gbl_sc_lock);
    /* if a schema change is in progress */
    if (gbl_schema_change_in_progress) {
        /* we should safely stop the sc here, but until we find a good way to do
         * that, just kill us */
        exit(1);
    }
    pthread_mutex_unlock(&gbl_sc_lock);

    return 0;
}

/* Deletes all the files that are no longer needed after a schema change.  Also
 * sets a timer that the checkpoint thread checks by calling
 * sc_del_unused_files_check_progress() */
void sc_del_unused_files_tran(struct db *db, tran_type *tran)
{
    int bdberr;

    pthread_mutex_lock(&gbl_sc_lock);
    sc_del_unused_files_start_ms = time_epochms();
    pthread_mutex_unlock(&gbl_sc_lock);

    if (bdb_attr_get(thedb->bdb_attr, BDB_ATTR_DELAYED_OLDFILE_CLEANUP)) {
        if (bdb_list_unused_files_tran(db->handle, tran, &bdberr,
                                       "schemachange") ||
            bdberr != BDBERR_NOERROR)
            logmsg(LOGMSG_WARN, "errors listing old files\n");
    } else {
        if (bdb_del_unused_files_tran(db->handle, tran, &bdberr) ||
            bdberr != BDBERR_NOERROR)
            logmsg(LOGMSG_WARN, "errors deleting files\n");
    }

    pthread_mutex_lock(&gbl_sc_lock);
    sc_del_unused_files_start_ms = 0;
    pthread_mutex_unlock(&gbl_sc_lock);
}

void sc_del_unused_files(struct db *db)
{
    return sc_del_unused_files_tran(db, NULL);
}

/* Checks to see if a schema change has been trying to delete files for longer
 * then gbl_sc_del_unused_files_threshold_ms, if so it exits */
void sc_del_unused_files_check_progress(void)
{
    int start_ms;

    pthread_mutex_lock(&gbl_sc_lock);
    start_ms = sc_del_unused_files_start_ms;
    pthread_mutex_unlock(&gbl_sc_lock);

    /* if a schema change is in progress */
    if (start_ms) {
        int diff_ms = time_epochms() - start_ms;
        if (diff_ms > gbl_sc_del_unused_files_threshold_ms) {
            logmsg(LOGMSG_FATAL,
                   "Schema change has been waiting %dms for files to "
                   "be deleted, exiting.\nPlease let the comdb2 team know "
                   "about this, and run 'send <dbname> delfiles "
                   "<schema_changed_table>' on the new master to clean up the "
                   "files we didn't delete\n",
                   diff_ms);
            exit(1);
        }
    }
}

static int delete_table_rep(char *table)
{
    struct db *db;
    int rc, bdberr;
    db = getdbbyname(table);
    if (db == NULL) {
        logmsg(LOGMSG_ERROR, "delete_table_rep : invalid table %s\n", table);
        return -1;
    }

    remove_constraint_pointers(db);

    if ((rc = bdb_close_only(db->handle, &bdberr))) {
        logmsg(LOGMSG_ERROR, "bdb_close_only rc %d bdberr %d\n", rc, bdberr);
        return -1;
    }

    /* update the delayed deleted files */
    rc = bdb_list_unused_files(db->handle, &bdberr, (char *)__func__);
    if (rc) {
      logmsg(LOGMSG_ERROR, "bdb_list_unused_files rc %d bdberr %d\n", rc,
             bdberr);
    }

    delete_db(table);
    MEMORY_SYNC;
    delete_schema(table);
    return 0;
}

static int bthash_callback(const char *table)
{
    int bthashsz;
    logmsg(LOGMSG_INFO, "Replicant bthashing table: %s\n", table);
    struct db *db = getdbbyname(table);
    if (db && get_db_bthash(db, &bthashsz) == 0) {
        if (bthashsz) {
            logmsg(LOGMSG_INFO,
                   "Building bthash for table %s, size %dkb per stripe\n",
                   db->dbname, bthashsz);
            bdb_handle_dbp_add_hash(db->handle, bthashsz);
        } else {
            logmsg(LOGMSG_INFO, "Deleting bthash for table %s\n", db->dbname);
            bdb_handle_dbp_drop_hash(db->handle);
        }
        return 0;
    } else {
        logmsg(LOGMSG_ERROR, "%s: error updating bthash for %s.\n", __func__,
               table);
        return 1;
    }
}

static int replicant_reload_views(const char *name)
{
    int rc;

    rc = views_handle_replicant_reload(name);

    return rc;
}

/* TODO fail gracefully now that inline? */
/* called by bdb layer through a callback as a detached thread,
 * we take ownership of table string
 * run on the replecants after the master is done so that they can reload/update
 * their copies of the modified database
 * if this fails, we panic so that we will be restarted back into a consistent
 * state */
int scdone_callback(bdb_state_type *bdb_state, const char table[],
                    scdone_t type)
{
    switch (type) {
    case luareload: return reload_lua();
    case analyze: return replicant_reload_analyze();
    case bthash: return bthash_callback(table);
    case views: return replicant_reload_views(table);
    case rowlocks_on:
    case rowlocks_on_master_only:
    case rowlocks_off: return reload_rowlocks(thedb->bdb_env, type);
    case llmeta_queue_add:
    case llmeta_queue_alter:
    case llmeta_queue_drop:
        return perform_trigger_update_replicant(table, type);
    case genid48_enable:
    case genid48_disable: return set_genid_format(thedb->bdb_env, type);
    case lua_sfunc: return reload_lua_sfuncs();
    case lua_afunc: return reload_lua_afuncs();
    }

    int add_new_db = 0;
    int rc = 0;
    char *csc2text = NULL;
    char *table_copy = NULL;
    struct db *db;
    void *tran = NULL;
    int bdberr;
    int highest_ver;
    int dbnum;
    uint32_t lid = 0;
    extern uint32_t gbl_rep_lockid;

    struct db *olddb = getdbbyname(table);
    tran = bdb_tran_begin(bdb_state, NULL, &bdberr);
    if (tran == NULL) {
        logmsg(LOGMSG_ERROR, "%s:%d can't begin transaction rc %d\n", __FILE__,
               __LINE__, bdberr);
        rc = bdberr;
        goto done;
    }
    bdb_get_tran_lockerid(tran, &lid);
    bdb_set_tran_lockerid(tran, gbl_rep_lockid);

    if (olddb) {
        /* protect us from getting rep_handle_dead'ed to death */
        rc = bdb_get_csc2_highest(tran, table, &highest_ver, &bdberr);
        if (rc && bdberr == BDBERR_DEADLOCK) {
            rc = bdberr;
            goto done;
        }
    }

    if (type != drop) {
        if (get_csc2_file_tran(table, -1, &csc2text, NULL, tran)) {
            logmsg(LOGMSG_ERROR, "%s: error getting schema for %s.\n", __func__,
                   table);
            exit(1);
        }
        db = getdbbyname(table);
        table_copy = strdup(table);
        /* if we can't find a table with that name, we must be trying to add one
         */
        add_new_db = (db == NULL);
    }

    if (type == setcompr) {
        logmsg(LOGMSG_INFO,
               "Replicant setting compression flags for table:%s\n", table);
    } else if (type == add && add_new_db) {
        logmsg(LOGMSG_INFO, "Replicant adding table:%s\n", table);
        if (add_table_to_environment(table_copy, csc2text, NULL, NULL, tran)) {
            logmsg(LOGMSG_FATAL, "%s: error adding table "
                                 "%s.\n",
                   __func__, table);
            exit(1);
        }
    } else if (type == drop) {
        logmsg(LOGMSG_INFO, "Replicant dropping table:%s\n", table);
        if (delete_table_rep((char *)table)) {
            logmsg(LOGMSG_FATAL, "%s: error deleting table "
                                 " %s.\n",
                   __func__, table);
            exit(1);
        }
        if (create_sqlmaster_records(tran)) {
            logmsg(LOGMSG_FATAL,
                   "create_sqlmaster_records: error creating sqlite "
                   "master records for %s.\n",
                   table);
            exit(1);
        }
        create_master_tables();
        ++gbl_dbopen_gen;
        goto done;
    } else if (type == bulkimport) {
        logmsg(LOGMSG_INFO, "Replicant bulkimporting table:%s\n", table);
        reload_after_bulkimport(db, tran);
    } else {
        logmsg(LOGMSG_INFO, "Replicant %s table:%s\n",
               type == alter ? "altering" : "fastinit-ing", table);
        extern int gbl_broken_max_rec_sz;
        int saved_broken_max_rec_sz = gbl_broken_max_rec_sz;
        if (db->lrl > COMDB2_MAX_RECORD_SIZE)
            gbl_broken_max_rec_sz = db->lrl - COMDB2_MAX_RECORD_SIZE;
        if (reload_schema(table_copy, csc2text, tran)) {
            logmsg(LOGMSG_FATAL, "%s: error reloading schema for %s.\n",
                   __func__, table);
            exit(1);
        }
        gbl_broken_max_rec_sz = saved_broken_max_rec_sz;

        if (create_sqlmaster_records(tran)) {
            logmsg(LOGMSG_FATAL,
                   "create_sqlmaster_records: error creating sqlite "
                   "master records for %s.\n",
                   table);
            exit(1);
        }
        create_master_tables(); /* create sql statements */

        /* update the delayed deleted files */
        assert(db && !add_new_db);
        rc = bdb_list_unused_files(db->handle, &bdberr, (char *)__func__);
        if (rc) {
          logmsg(LOGMSG_ERROR, "bdb_list_unused_files rc %d bdberr %d\n", rc,
                 bdberr);
        }
    }

    free(table_copy);
    free(csc2text);

    /* if we just added the table, get a pointer for it */
<<<<<<< HEAD
    if (add_new_db) {
      db = getdbbyname(table);
      if (!db) {
=======
    db = getdbbyname(table);
    if (!db) {
>>>>>>> d1b92d95
        logmsg(LOGMSG_FATAL, "%s: could not find newly created db: %s.\n",
               __func__, table);
        exit(1);
      }
    }

    set_odh_options_tran(db, tran);
    db->tableversion = table_version_select(db, tran);

    /* Make sure to add a version 1 schema for instant-schema change tables */
    if (add_new_db && db->odh && db->instant_schema_change) {
        struct schema *ondisk_schema;
        struct schema *ver_one;
        char tag[MAXTAGLEN];

        ondisk_schema = find_tag_schema(db->dbname, ".ONDISK");
        if (NULL == ondisk_schema) {
            logmsg(LOGMSG_FATAL, ".ONDISK not found in %s! PANIC!!\n",
                   db->dbname);
            exit(1);
        }
        ver_one = clone_schema(ondisk_schema);
        sprintf(tag, gbl_ondisk_ver_fmt, 1);
        free(ver_one->tag);
        ver_one->tag = strdup(tag);
        if (ver_one->tag == NULL) {
            logmsg(LOGMSG_FATAL, "strdup failed %s @ %d\n", __func__, __LINE__);
            exit(1);
        }
        add_tag_schema(db->dbname, ver_one);
    }

    ++gbl_dbopen_gen;
    llmeta_dump_mapping_tran(tran, thedb);
    llmeta_dump_mapping_table_tran(tran, thedb, table, 1);

    /* Fetch the correct dbnum for this table.  We need this step because db
     * numbers aren't stored in the schema, and it's not handed to us during
     * schema change.  But it is committed to the llmeta table, so we can fetch
     * it from there. */
    dbnum = llmeta_get_dbnum_tran(tran, db->dbname, &bdberr);
    if (dbnum == -1) {
        logmsg(LOGMSG_ERROR, "failed to fetch dbnum for table \"%s\"\n",
               db->dbname);
        rc = BDBERR_MISC;
        goto done;
    }
    db->dbnum = dbnum;

    fix_lrl_ixlen_tran(tran);

    rc = 0;
done:
    if (tran) {
        bdb_set_tran_lockerid(tran, lid);
        rc = bdb_tran_abort(thedb->bdb_env, tran, &bdberr);
        if (rc) {
            logmsg(LOGMSG_FATAL, "%s:%d failed to abort transaction\n",
                   __FILE__, __LINE__);
            exit(1);
        }
    }

    sc_set_running(0 /*running*/, 0 /*seed*/, NULL, 0);
    return rc; /* success */
}

void getMachineAndTimeFromFstSeed(const char **mach, time_t *timet)
{
    /* fastseeds are formed from an epoch time, machine number and
     * duplication factor, so we can decode the fastseed to get the
     * master machine that started the schema change and the time at which
     * it was done. */
    unsigned int *iptr = (unsigned int *)&sc_seed;

    *mach = get_hostname_with_crc32(thedb->bdb_env, ntohl(iptr[1]));
    *timet = ntohl(iptr[0]);
    return;
}<|MERGE_RESOLUTION|>--- conflicted
+++ resolved
@@ -697,14 +697,9 @@
     free(csc2text);
 
     /* if we just added the table, get a pointer for it */
-<<<<<<< HEAD
     if (add_new_db) {
       db = getdbbyname(table);
       if (!db) {
-=======
-    db = getdbbyname(table);
-    if (!db) {
->>>>>>> d1b92d95
         logmsg(LOGMSG_FATAL, "%s: could not find newly created db: %s.\n",
                __func__, table);
         exit(1);
