--- conflicted
+++ resolved
@@ -6443,14 +6443,10 @@
     int rc, args, new_vm;
     *err = NULL;
 
-<<<<<<< HEAD
-    if ((rc = get_spname(clnt, &s, spname, err)) != 0) return rc;
-=======
     reqlog_set_event(thd->logger, "sp");
 
     if ((rc = get_spname(clnt, &s, spname, err)) != 0)
         return rc;
->>>>>>> 72144966
 
     if (strcmp(spname, "debug") == 0) return debug_sp(clnt);
 
