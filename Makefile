--- conflicted
+++ resolved
@@ -124,25 +124,10 @@
 	install -D protobuf/libcdb2protobuf.a $(DESTDIR)$(PREFIX)/lib/libcdb2protobuf.a
 	install -D contrib/comdb2admin/supervisord_cdb2.conf $(DESTDIR)$(PREFIX)/etc/supervisord_cdb2.conf
 	install -D contrib/comdb2admin/comdb2admin $(DESTDIR)$(PREFIX)/bin/comdb2admin
-<<<<<<< HEAD
 	[ -z "$(DESTDIR)" ] && . db/installinfo || true
-=======
-	[ -z "$(DESTDIR)" ] && . db/installinfo || true
-
-jdbc-docker-build-container:
-	docker build -t jdbc-docker-builder:$(VERSION) -f docker/Dockerfile.jdbc.build docker
-
-jdbc-docker-build: jdbc-docker-build-container
-	docker run \
-		--env HOME=/tmp \
-		-v $(BASEDIR):/jdbc.build \
-		-w /jdbc.build \
-		jdbc-docker-builder:$(VERSION) \
-		/bin/maven/bin/mvn -f /jdbc.build/cdb2jdbc/pom.xml clean install
 
 build-container:
 	docker build -t comdb2-build:$(VERSION) -f contrib/docker/Dockerfile.build contrib/docker
-
 
 docker-build: build-container
 	mkdir -p $(BASEDIR)/contrib/docker/build
@@ -155,5 +140,4 @@
 		make DESTDIR=/comdb2 PREFIX= install-internal
 
 docker: docker-build
-	docker build -t comdb2:$(VERSION) contrib/docker
->>>>>>> 5722cfad
+	docker build -t comdb2:$(VERSION) contrib/docker